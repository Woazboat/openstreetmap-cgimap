--- conflicted
+++ resolved
@@ -43,16 +43,14 @@
   void select_relations_from_relations();
   void select_relations_members_of_relations();
 
-<<<<<<< HEAD
+  bool supports_changesets();
+  int select_changesets(const std::vector<osm_changeset_id_t> &);
+  void select_changeset_discussions();
+
   bool supports_historical_versions();
   int select_historical_nodes(const std::vector<osm_edition_t> &);
   int select_historical_ways(const std::vector<osm_edition_t> &);
   int select_historical_relations(const std::vector<osm_edition_t> &);
-=======
-  bool supports_changesets();
-  int select_changesets(const std::vector<osm_changeset_id_t> &);
-  void select_changeset_discussions();
->>>>>>> fdbf3e91
 
   /**
    * a factory for the creation of read-only selections, so it
