--- conflicted
+++ resolved
@@ -40,16 +40,14 @@
   void select_relations_from_relations();
   void select_relations_members_of_relations();
 
-<<<<<<< HEAD
+  bool supports_changesets();
+  int select_changesets(const std::vector<osm_changeset_id_t> &);
+  void select_changeset_discussions();
+
   bool supports_historical_versions();
   int select_historical_nodes(const std::vector<osm_edition_t> &);
   int select_historical_ways(const std::vector<osm_edition_t> &);
   int select_historical_relations(const std::vector<osm_edition_t> &);
-=======
-  bool supports_changesets();
-  int select_changesets(const std::vector<osm_changeset_id_t> &);
-  void select_changeset_discussions();
->>>>>>> fdbf3e91
 
   /**
    * abstracts the creation of transactions for the writeable
@@ -80,14 +78,11 @@
   // true if a query hasn't been run yet, i.e: it's possible to
   // assume that all the temporary tables are empty.
   bool m_tables_empty;
-<<<<<<< HEAD
   bool m_historic_tables_empty;
-=======
 
   // true if we want to include changeset discussions along with
   // the changesets themselves. defaults to false.
   bool include_changeset_discussions;
->>>>>>> fdbf3e91
 };
 
 #endif /* WRITEABLE_PGSQL_SELECTION_HPP */