#ifndef DATA_SELECTION_HPP
#define DATA_SELECTION_HPP

#include "cgimap/types.hpp"
#include "cgimap/output_formatter.hpp"

#include <vector>
#include <boost/shared_ptr.hpp>
#include <boost/date_time/posix_time/posix_time.hpp>

/**
 * represents a selected set of data which can be written out to
 * an output_formatter and manipulated by a nice set of commands
 * suited for OSM relational data manipulations.
 */
class data_selection {
public:
  enum visibility_t { exists, deleted, non_exist };

  virtual ~data_selection();

  /******************* output functions ************************/

  /// write the nodes to an output formatter
  virtual void write_nodes(output_formatter &formatter) = 0;

  /// write the ways to an output formatter
  virtual void write_ways(output_formatter &formatter) = 0;

  /// write the relations to an output formatter
  virtual void write_relations(output_formatter &formatter) = 0;

  /// does this data selection support changesets?
  virtual void write_changesets(output_formatter &formatter,
                                const boost::posix_time::ptime &now);

  /******************* information functions *******************/

  // check if the node is visible, deleted or has never existed
  virtual visibility_t check_node_visibility(osm_nwr_id_t id) = 0;

  // check if the way is visible, deleted or has never existed
  virtual visibility_t check_way_visibility(osm_nwr_id_t id) = 0;

  // check if the relation is visible, deleted or has never existed
  virtual visibility_t check_relation_visibility(osm_nwr_id_t id) = 0;

  /******************* manipulation functions ******************/

  /// select the nodes in the vector, returning the number of nodes
  /// which are selected now which weren't selected before.
  virtual int select_nodes(const std::vector<osm_nwr_id_t> &) = 0;

  /// select the ways in the vector, returning the number of ways
  /// which are selected now which weren't selected before.
  virtual int select_ways(const std::vector<osm_nwr_id_t> &) = 0;

  /// select the relations in the vector, returning the number of
  /// relations which are selected now which weren't selected before.
  virtual int select_relations(const std::vector<osm_nwr_id_t> &) = 0;

  /// given a bounding box, select nodes within that bbox up to a limit of
  /// max_nodes
  virtual int select_nodes_from_bbox(const bbox &bounds, int max_nodes) = 0;

  /// selects the node members of any already selected relations
  virtual void select_nodes_from_relations() = 0;

  /// selects all ways that contain selected nodes
  virtual void select_ways_from_nodes() = 0;

  /// selects all ways that are members of selected relations
  virtual void select_ways_from_relations() = 0;

  /// select all relations that contain selected ways
  virtual void select_relations_from_ways() = 0;

  /// select nodes which are used in selected ways
  virtual void select_nodes_from_way_nodes() = 0;

  /// select relations which include selected nodes
  virtual void select_relations_from_nodes() = 0;

  /// select relations which include selected relations
  virtual void select_relations_from_relations() = 0;

  /// select relations which are members of selected relations
  virtual void select_relations_members_of_relations() = 0;

<<<<<<< HEAD
  /******************* historical functions ********************/

  /// returns true if this data selections supports selecting historical
  /// versions of nodes, ways and relations. if it returns false, then calling
  /// any of the select_historical_* functions will throw an exception.
  virtual bool supports_historical_versions();

  /// select the given (id, version) versions of nodes, returning the number of
  /// nodes added to the selected set.
  virtual int select_historical_nodes(const std::vector<osm_edition_t> &);

  /// select the given (id, version) versions of ways, returning the number of
  /// ways added to the selected set.
  virtual int select_historical_ways(const std::vector<osm_edition_t> &);

  /// select the given (id, version) versions of relations, returning the number
  /// of relations added to the selected set.
  virtual int select_historical_relations(const std::vector<osm_edition_t> &);
=======
  /// does this data selection support changesets?
  virtual bool supports_changesets();

  /// select specified changesets, returning the number of
  /// changesets selected.
  virtual int select_changesets(const std::vector<osm_changeset_id_t> &);

  /// select the changeset discussions as well. this effectively
  /// just sets a flag - by default, discussions are not included,
  /// if this is called then discussions will be included.
  virtual void select_changeset_discussions();
>>>>>>> fdbf3e91

  /**
   * factory for the creation of data selections. this abstracts away
   * the creation process of transactions, and allows some up-front
   * work to be done. for example, setting up prepared statements on
   * a database connection.
   */
  struct factory {
    virtual ~factory();

    /// get a handle to a selection which can be used to build up
    /// a working set of data.
    virtual boost::shared_ptr<data_selection> make_selection() = 0;
  };
};

typedef boost::shared_ptr<data_selection::factory> factory_ptr;

#endif /* DATA_SELECTION_HPP */<|MERGE_RESOLUTION|>--- conflicted
+++ resolved
@@ -87,7 +87,6 @@
   /// select relations which are members of selected relations
   virtual void select_relations_members_of_relations() = 0;
 
-<<<<<<< HEAD
   /******************* historical functions ********************/
 
   /// returns true if this data selections supports selecting historical
@@ -106,7 +105,9 @@
   /// select the given (id, version) versions of relations, returning the number
   /// of relations added to the selected set.
   virtual int select_historical_relations(const std::vector<osm_edition_t> &);
-=======
+
+  /****************** changeset functions **********************/
+
   /// does this data selection support changesets?
   virtual bool supports_changesets();
 
@@ -118,7 +119,6 @@
   /// just sets a flag - by default, discussions are not included,
   /// if this is called then discussions will be included.
   virtual void select_changeset_discussions();
->>>>>>> fdbf3e91
 
   /**
    * factory for the creation of data selections. this abstracts away
