CGImap
======

Overview
--------

CGImap is a C++ implementation of some parts of the OpenStreetMap 
API as an FCGI process. The rails implementation of the "map" call 
had a few problems with memory - it uses a lot of it and there is 
a leak which makes it annoying to use in long-running environments, 
like the main OSM server.

CGImap attempts to address these memory problems and makes it easier
to optimise the queries, something which is also a bit of a pain to do
in Rails.

Currently, CGImap implements:

* the "map" API call,
* single node, way and relation fetches,
* multiple node, way and relation fetches and
* the "full" way and relation calls.

Requirements
------------

CGImap depends on the following libraries. Versions used during
development are in brackets. Other versions may work, but YMMV.

* libxml2  (2.9.1+dfsg1-3ubuntu4.4)
* libpqxx3 (3.1.1-0ubuntu4)
* libfcgi  (2.4.0-8.1ubuntu5)
* libboost (1.54.0-4ubuntu3.1)

If you're running a Debian or Ubuntu system these can be installed
using the following command:

    sudo apt-get install libxml2-dev libpqxx3-dev libfcgi-dev \
      libboost-dev libboost-regex-dev libboost-program-options-dev \
<<<<<<< HEAD
      libboost-date-time-dev libboost-system-dev libmemcached-dev
=======
      libboost-date-time-dev libboost-filesystem-dev \
      libmemcached-dev
>>>>>>> 1979d050

The build system used is GNU Make, using pkg-config to provide some of
the flags.

Note that the full set of packages needed from a fresh install (tested
with Ubuntu 14.04.1) - you may already have many or all of these - is:

    sudo apt-get install git build-essential automake autoconf libtool

To build the system from scratch, first check out the source code (skip
this step if you've already got the source):

    git clone git://github.com/zerebubuth/openstreetmap-cgimap.git

Then change to the source code directory to configure and build:

    cd openstreetmap-cgimap/
    ./autogen.sh
    ./configure --with-fcgi=/usr
    make

You should now have a "./map" executable in the current directory.

Setup
-----

A sample lighttpd.conf file is provided, which can be used to test. To test 
CGImap with lighttpd use the supplied config file with lighttpd and run cgimap
on the command line with a command like

    ./map --port 54321 --backend apidb --dbname openstreetmap

You can then access the running instance at `http://localhost:31337/api/0.6/map?bbox=...`

The api.osm.org instance runs CGImap as a daemon and Apache with 
[mod_fastcgi_handler](https://github.com/hollow/mod_fastcgi_handler).
An init.d script to run CGImap as a daemon is supplied in
scripts/cgimap.init. To use it modify the paths and environment 
variables to suit your installation, copy it to `/etc/init.d/cgibin` and 
change the mode to 755, and owner:group to root:root.

An example of this can be found in 
[OSM Chef](http://git.openstreetmap.org/chef.git/blob/HEAD:/cookbooks/web/recipes/cgimap.rb).

Typically you will need to modify the database connection parameters and path
to the executable. See `./map --help` for a list of options. To convert a
command line option to an environment variable append `CGIMAP_` to the option
and capatalize it. For example, the option `--dbname` becomes the environment
variable `CGIMAP_DBNAME`.

Fcgi programs can be deployed with Apache using `mod_fastcgi_handler`,
`mod_fcgid`, `mod_fastcgi`, and on recent versions `mod_proxy_fcgi`. A sample
Apache configuration file that will work in conjunction with CGImap as a
daemon is supplied in `scripts/cgibin.conf`. To use this on a Ubuntu-based
system you need to copy the cofiguration to where Apache will read it and
create an api directory:

    sudo cp scripts/cgimap.conf /etc/apache2/sites-available/cgimap
    sudo chmod 644 /etc/apache2/sites-available/cgimap
    sudo chown root:root /etc/apache2/sites-available/cgimap
    sudo mkdir /var/www/api
    sudo a2ensite cgimap
    sudo service apache2 restart

The apache modules mod_proxy and mod_fastcgi_handler must also be enabled.

Database Permissions
--------------------

The apidb backend requires permissions to SELECT and CREATE TEMPORARY on the 
Postgres server. For situations where temporary tables cannot be created there 
is the `--readonly` option.

The pgsnapshot backend requires permissions to SELECT and CREATE TEMPORARY on 
the Postgres server, but will not work in situations where temporary tables 
cannot be created.

In both cases it is recommended that a separate account is created for
CGImap to avoid any possibility of data corruption. Care has been
taken programming CGImap but, as with most C++ applications, there is
the chance of an exploitable flaw leading to complete pwnage.

Testing
-------

To run the test suite using `make check` you will need additional 
packages installed:

    sudo apt-get install postgresql postgresql-contrib postgis \
      ruby libxml-ruby ruby-pg

And you will need to be able to create databases as your user:

    sudo -u postgres createuser -s $USER

Formatting
----------

The CGImap code is formatted using
[clang-format](http://clang.llvm.org/docs/ClangFormat.html) in a style
which is based on the "LLVM style" which ships with
`clang-format`. Note that version 3.6 or later is needed to avoid
introducing problems with formatting try-catch blocks. To enable an
automatic reformatting option, provide the `--with-clang-format`
option to `configure` and then reformatting can be done across the
whole set of source files by running:

    make clang-format

Ideally, this should be done before committing each set of changes.

Acknowledgements
----------------

CGImap contains code from and is partly based on the following:

* [modosmapi](http://code.google.com/p/modosmapi/) by
  d40cht and japplebyalis.
* [quad_tile.c](https://github.com/openstreetmap/openstreetmap-website/blob/master/db/functions/quadtile.c)
  by TomH.
* [GNU CGICC](http://www.gnu.org/software/cgicc/)
  by Stephen F. Booth and Sebastien Diaz.<|MERGE_RESOLUTION|>--- conflicted
+++ resolved
@@ -37,12 +37,8 @@
 
     sudo apt-get install libxml2-dev libpqxx3-dev libfcgi-dev \
       libboost-dev libboost-regex-dev libboost-program-options-dev \
-<<<<<<< HEAD
-      libboost-date-time-dev libboost-system-dev libmemcached-dev
-=======
       libboost-date-time-dev libboost-filesystem-dev \
-      libmemcached-dev
->>>>>>> 1979d050
+      libboost-system-dev libmemcached-dev
 
 The build system used is GNU Make, using pkg-config to provide some of
 the flags.
