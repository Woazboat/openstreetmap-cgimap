--- conflicted
+++ resolved
@@ -33,189 +33,6 @@
   }
 }
 
-<<<<<<< HEAD
-struct test_formatter : public output_formatter {
-  struct node_t {
-    node_t(const element_info &elem_, double lon_, double lat_,
-           const tags_t &tags_)
-      : elem(elem_), lon(lon_), lat(lat_), tags(tags_) {}
-
-    element_info elem;
-    double lon, lat;
-    tags_t tags;
-
-    inline bool operator!=(const node_t &other) const {
-      return !operator==(other);
-    }
-
-    bool operator==(const node_t &other) const {
-#define CMP(sym) { if ((sym) != other. sym) { return false; } }
-      CMP(elem.id);
-      CMP(elem.version);
-      CMP(elem.changeset);
-      CMP(elem.timestamp);
-      CMP(elem.uid);
-      CMP(elem.display_name);
-      CMP(elem.visible);
-      CMP(lon);
-      CMP(lat);
-      CMP(tags.size());
-#undef CMP
-      return std::equal(tags.begin(), tags.end(), other.tags.begin());
-    }
-  };
-
-  struct way_t {
-    way_t(const element_info &elem_, const nodes_t &nodes_,
-          const tags_t &tags_)
-      : elem(elem_), nodes(nodes_), tags(tags_) {}
-
-    element_info elem;
-    nodes_t nodes;
-    tags_t tags;
-
-    inline bool operator!=(const way_t &other) const {
-      return !operator==(other);
-    }
-
-    bool operator==(const way_t &other) const {
-#define CMP(sym) { if ((sym) != other. sym) { return false; } }
-      CMP(elem.id);
-      CMP(elem.version);
-      CMP(elem.changeset);
-      CMP(elem.timestamp);
-      CMP(elem.uid);
-      CMP(elem.display_name);
-      CMP(elem.visible);
-      CMP(nodes.size());
-      CMP(tags.size());
-#undef CMP
-      return std::equal(tags.begin(), tags.end(), other.tags.begin()) &&
-        std::equal(nodes.begin(), nodes.end(), other.nodes.begin());
-    }
-  };
-
-  struct relation_t {
-    relation_t(const element_info &elem_, const members_t &members_,
-               const tags_t &tags_)
-      : elem(elem_), members(members_), tags(tags_) {}
-
-    element_info elem;
-    members_t members;
-    tags_t tags;
-
-    inline bool operator!=(const relation_t &other) const {
-      return !operator==(other);
-    }
-
-    bool operator==(const relation_t &other) const {
-#define CMP(sym) { if ((sym) != other. sym) { return false; } }
-      CMP(elem.id);
-      CMP(elem.version);
-      CMP(elem.changeset);
-      CMP(elem.timestamp);
-      CMP(elem.uid);
-      CMP(elem.display_name);
-      CMP(elem.visible);
-      CMP(members.size());
-      CMP(tags.size());
-#undef CMP
-      return std::equal(tags.begin(), tags.end(), other.tags.begin()) &&
-        std::equal(members.begin(), members.end(), other.members.begin());
-    }
-  };
-
-  std::vector<node_t> m_nodes;
-  std::vector<way_t> m_ways;
-  std::vector<relation_t> m_relations;
-
-  virtual ~test_formatter() {}
-  mime::type mime_type() const { throw std::runtime_error("Unimplemented"); }
-  void start_document(const std::string &generator) {}
-  void end_document() {}
-  void write_bounds(const bbox &bounds) {}
-  void start_element_type(element_type type) {}
-  void end_element_type(element_type type) {}
-  void write_node(const element_info &elem, double lon, double lat,
-                  const tags_t &tags) {
-    m_nodes.push_back(node_t(elem, lon, lat, tags));
-  }
-  void write_way(const element_info &elem, const nodes_t &nodes,
-                 const tags_t &tags) {
-    m_ways.push_back(way_t(elem, nodes, tags));
-  }
-  void write_relation(const element_info &elem,
-                      const members_t &members, const tags_t &tags) {
-    m_relations.push_back(relation_t(elem, members, tags));
-  }
-  void flush() {}
-
-  void error(const std::exception &e) {
-    throw e;
-  }
-  void error(const std::string &str) {
-    throw std::runtime_error(str);
-  }
-};
-
-std::ostream &operator<<(std::ostream &out, const element_info &e) {
-  out << "element_info("
-      << "id=" << e.id << ", "
-      << "version=" << e.version << ", "
-      << "changeset=" << e.changeset << ", "
-      << "timestamp=" << e.timestamp << ", "
-      << "uid=" << e.uid << ", "
-      << "display_name=" << e.display_name << ", "
-      << "visible=" << e.visible << ")";
-  return out;
-}
-
-std::ostream &operator<<(std::ostream &out, const test_formatter::node_t &n) {
-  out << "node(" << n.elem << ", "
-      << "lon=" << n.lon << ", "
-      << "lat=" << n.lat << ", "
-      << "{";
-  BOOST_FOREACH(const tags_t::value_type &v, n.tags) {
-    out << "\"" << v.first << "\" => \"" << v.second << "\", ";
-  }
-  out << "})";
-}
-
-std::ostream &operator<<(std::ostream &out, const test_formatter::way_t &w) {
-  out << "way(" << w.elem << ", "
-      << "[";
-  BOOST_FOREACH(const nodes_t::value_type &v, w.nodes) {
-    out << v << ", ";
-  }
-  out << "], {";
-  BOOST_FOREACH(const tags_t::value_type &v, w.tags) {
-    out << "\"" << v.first << "\" => \"" << v.second << "\", ";
-  }
-  out << "})";
-}
-
-std::ostream &operator<<(std::ostream &out, const member_info &m) {
-  out << "member_info(type=" << m.type << ", "
-      << "ref=" << m.ref << ", "
-      << "role=\"" << m.role << "\")";
-  return out;
-}
-
-std::ostream &operator<<(std::ostream &out, const test_formatter::relation_t &r) {
-  out << "relation(" << r.elem << ", "
-      << "[";
-  BOOST_FOREACH(const member_info &m, r.members) {
-    out << m << ", ";
-  }
-  out << "], {";
-  BOOST_FOREACH(const tags_t::value_type &v, r.tags) {
-    out << "\"" << v.first << "\" => \"" << v.second << "\", ";
-  }
-  out << "})";
-}
-
-=======
->>>>>>> fdbf3e91
 void test_single_nodes(boost::shared_ptr<data_selection> sel) {
   if (sel->check_node_visibility(1) != data_selection::exists) {
     throw std::runtime_error("Node 1 should be visible, but isn't");
@@ -401,7 +218,6 @@
     f.m_nodes[1], "second node written");
 }
 
-<<<<<<< HEAD
 void test_historic_elements(boost::shared_ptr<data_selection> sel) {
   assert_equal<bool>(
     sel->supports_historical_versions(), true,
@@ -529,7 +345,8 @@
       tags_t()
       ),
     f.m_relations[0], "relation written");
-=======
+}
+
 void test_changeset(boost::shared_ptr<data_selection> sel) {
   assert_equal<bool>(sel->supports_changesets(), true,
                      "apidb should support changesets.");
@@ -833,7 +650,6 @@
                      "saw addr:127.0.0.1 as a rate limit key");
   assert_equal<bool>(true, limiter.saw_key("user:1"),
                      "saw user:1 as a rate limit key");
->>>>>>> fdbf3e91
 }
 
 } // anonymous namespace
@@ -862,7 +678,6 @@
         &test_negative_changeset_ids));
 
     tdb.run(boost::function<void(boost::shared_ptr<data_selection>)>(
-<<<<<<< HEAD
         &test_historic_elements));
 
     tdb.run(boost::function<void(boost::shared_ptr<data_selection>)>(
@@ -873,7 +688,8 @@
 
     tdb.run(boost::function<void(boost::shared_ptr<data_selection>)>(
         &test_historic_dup_relation));
-=======
+
+    tdb.run(boost::function<void(boost::shared_ptr<data_selection>)>(
               &test_changeset));
 
     tdb.run(boost::function<void(boost::shared_ptr<data_selection>)>(
@@ -890,7 +706,6 @@
 
     tdb.run(boost::function<void(boost::shared_ptr<oauth::store>)>(
               &test_oauth_end_to_end));
->>>>>>> fdbf3e91
 
   } catch (const test_database::setup_error &e) {
     std::cout << "Unable to set up test database: " << e.what() << std::endl;
