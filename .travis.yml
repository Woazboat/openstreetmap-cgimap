sudo: false
language: cpp
compiler: gcc
addons:
  postgresql: 9.1
  apt:
    packages:
      - libboost-dev
      - libboost-date-time-dev
      - libboost-filesystem-dev
      - libboost-program-options-dev
      - libboost-regex-dev
      - libboost-system-dev
      - libfcgi-dev
      - libmemcached-dev
      - libpqxx-dev
      - libxml2-dev
<<<<<<< HEAD
      - libcrypto++-dev
=======
>>>>>>> 9312ca55
script:
  - ./autogen.sh
  - ./configure
  - make
  - make check
after_failure:
  - cat test-suite.log<|MERGE_RESOLUTION|>--- conflicted
+++ resolved
@@ -15,10 +15,7 @@
       - libmemcached-dev
       - libpqxx-dev
       - libxml2-dev
-<<<<<<< HEAD
       - libcrypto++-dev
-=======
->>>>>>> 9312ca55
 script:
   - ./autogen.sh
   - ./configure
