#include "cgimap/backend/apidb/writeable_pgsql_selection.hpp"
#include "cgimap/backend/apidb/apidb.hpp"
#include "cgimap/logger.hpp"
#include "cgimap/backend/apidb/quad_tile.hpp"
#include "cgimap/infix_ostream_iterator.hpp"
#include "cgimap/backend/apidb/pqxx_string_traits.hpp"
#include <set>
#include <sstream>
#include <list>
#include <vector>
#include <boost/make_shared.hpp>
#include <boost/ref.hpp>
#include <boost/shared_ptr.hpp>
#include <boost/bind.hpp>
#include <boost/foreach.hpp>
#include <boost/iterator/transform_iterator.hpp>

#if PQXX_VERSION_MAJOR >= 4
#define PREPARE_ARGS(args)
#else
#define PREPARE_ARGS(args) args
#endif

namespace po = boost::program_options;
namespace pt = boost::posix_time;
using std::set;
using std::list;
using std::vector;
using boost::shared_ptr;

namespace {
std::string connect_db_str(const po::variables_map &options) {
  // build the connection string.
  std::ostringstream ostr;
  ostr << "dbname=" << options["dbname"].as<std::string>();
  if (options.count("host")) {
    ostr << " host=" << options["host"].as<std::string>();
  }
  if (options.count("username")) {
    ostr << " user=" << options["username"].as<std::string>();
  }
  if (options.count("password")) {
    ostr << " password=" << options["password"].as<std::string>();
  }
  if (options.count("dbport")) {
    ostr << " port=" << options["dbport"].as<std::string>();
  }

  return ostr.str();
}

inline data_selection::visibility_t
check_table_visibility(pqxx::work &w, osm_nwr_id_t id,
                       const std::string &prepared_name) {
  pqxx::result res = w.prepared(prepared_name)(id).exec();

  if (res.size() > 0) {
    if (res[0][0].as<bool>()) {
      return data_selection::exists;
    } else {
      return data_selection::deleted;
    }
  } else {
    return data_selection::non_exist;
  }
}

void extract_elem(const pqxx::result::tuple &row, element_info &elem,
                  cache<osm_changeset_id_t, changeset> &changeset_cache) {
  elem.id = row["id"].as<osm_nwr_id_t>();
  elem.version = row["version"].as<int>();
  elem.timestamp = row["timestamp"].c_str();
  elem.changeset = row["changeset_id"].as<osm_changeset_id_t>();
  elem.visible = row["visible"].as<bool>();
  shared_ptr<changeset const> cs = changeset_cache.get(elem.changeset);
  if (cs->data_public) {
    elem.uid = cs->user_id;
    elem.display_name = cs->display_name;
  } else {
    elem.uid = boost::none;
    elem.display_name = boost::none;
  }
}

template <typename T>
boost::optional<T> extract_optional(const pqxx::result::field &f) {
  if (f.is_null()) {
    return boost::none;
  } else {
    return f.as<T>();
  }
}

void extract_changeset(const pqxx::result::tuple &row,
                       changeset_info &elem,
                       cache<osm_changeset_id_t, changeset> &changeset_cache) {
  elem.id = row["id"].as<osm_changeset_id_t>();
  elem.created_at = row["created_at"].c_str();
  elem.closed_at = row["closed_at"].c_str();

  shared_ptr<changeset const> cs = changeset_cache.get(elem.id);
  if (cs->data_public) {
    elem.uid = cs->user_id;
    elem.display_name = cs->display_name;
  } else {
    elem.uid = boost::none;
    elem.display_name = boost::none;
  }

  boost::optional<int64_t> min_lat = extract_optional<int64_t>(row["min_lat"]);
  boost::optional<int64_t> max_lat = extract_optional<int64_t>(row["max_lat"]);
  boost::optional<int64_t> min_lon = extract_optional<int64_t>(row["min_lon"]);
  boost::optional<int64_t> max_lon = extract_optional<int64_t>(row["max_lon"]);

  if (bool(min_lat) && bool(min_lon) && bool(max_lat) && bool(max_lon)) {
    elem.bounding_box = bbox(double(*min_lat) / SCALE,
                             double(*min_lon) / SCALE,
                             double(*max_lat) / SCALE,
                             double(*max_lon) / SCALE);
  } else {
    elem.bounding_box = boost::none;
  }

  elem.num_changes = row["num_changes"].as<size_t>();
}

void extract_tags(const pqxx::result &res, tags_t &tags) {
  tags.clear();
  for (pqxx::result::const_iterator itr = res.begin(); itr != res.end();
       ++itr) {
    tags.push_back(std::make_pair(std::string((*itr)["k"].c_str()),
                                  std::string((*itr)["v"].c_str())));
  }
}

void extract_nodes(const pqxx::result &res, nodes_t &nodes) {
  nodes.clear();
  for (pqxx::result::const_iterator itr = res.begin(); itr != res.end();
       ++itr) {
    nodes.push_back((*itr)[0].as<osm_nwr_id_t>());
  }
}

element_type type_from_name(const char *name) {
  element_type type;

  switch (name[0]) {
  case 'N':
  case 'n':
    type = element_type_node;
    break;

  case 'W':
  case 'w':
    type = element_type_way;
    break;

  case 'R':
  case 'r':
    type = element_type_relation;
    break;

  default:
    // in case the name match isn't exhaustive...
    throw std::runtime_error(
        "Unexpected name not matched to type in type_from_name().");
  }

  return type;
}

void extract_members(const pqxx::result &res, members_t &members) {
  member_info member;
  members.clear();
  for (pqxx::result::const_iterator itr = res.begin(); itr != res.end();
       ++itr) {
    member.type = type_from_name((*itr)["member_type"].c_str());
    member.ref = (*itr)["member_id"].as<osm_nwr_id_t>();
    member.role = (*itr)["member_role"].c_str();
    members.push_back(member);
  }
}

<<<<<<< HEAD
struct node_from_db {
  element_info elem;
  double lon, lat;
  tags_t tags;

  inline void format(output_formatter &f) {
    f.write_node(elem, lon, lat, tags);
  }

  static std::string current_tags() { return "extract_node_tags"; }
  static std::string historic_tags() { return "extract_historic_node_tags"; }
};

struct way_from_db {
  element_info elem;
  nodes_t nodes;
  tags_t tags;

  inline void format(output_formatter &f) {
    f.write_way(elem, nodes, tags);
  }

  static std::string current_tags() { return "extract_way_tags"; }
  static std::string historic_tags() { return "extract_historic_way_tags"; }
};

struct rel_from_db {
  element_info elem;
  members_t members;
  tags_t tags;

  inline void format(output_formatter &f) {
    f.write_relation(elem, members, tags);
  }

  static std::string current_tags() { return "extract_relation_tags"; }
  static std::string historic_tags() { return "extract_historic_relation_tags"; }
};

template <typename T>
void extract_extra(const pqxx::result::tuple &r, T& t, pqxx::work &w, bool historic);

template <>
void extract_extra<node_from_db>(const pqxx::result::tuple &r, node_from_db &n,
                                 pqxx::work &w, bool historic) {
  n.lon = double(r["longitude"].as<int64_t>()) / (SCALE);
  n.lat = double(r["latitude"].as<int64_t>()) / (SCALE);
}

template <>
void extract_extra<way_from_db>(const pqxx::result::tuple &r, way_from_db &way,
                                 pqxx::work &w, bool historic) {
  if (historic) {
    extract_nodes(w.prepared("extract_historic_way_nds")(way.elem.id)(way.elem.version).exec(), way.nodes);
  } else {
    extract_nodes(w.prepared("extract_way_nds")(way.elem.id).exec(), way.nodes);
  }
}

template <>
void extract_extra<rel_from_db>(const pqxx::result::tuple &r, rel_from_db &rel,
                                pqxx::work &w, bool historic) {
  if (historic) {
    extract_members(w.prepared("extract_historic_relation_members")(rel.elem.id)(rel.elem.version).exec(), rel.members);
  } else {
    extract_members(w.prepared("extract_relation_members")(rel.elem.id).exec(), rel.members);
  }
}

template <typename T>
struct unpack_elems {
  typedef cache<osm_changeset_id_t, changeset> changeset_cache;
  changeset_cache &m_cc;
  pqxx::work &m_w;
  bool m_historic;

  unpack_elems(changeset_cache &cc, pqxx::work &w, bool historic)
    : m_cc(cc), m_w(w), m_historic(historic) {}

  T operator()(const pqxx::result::tuple &r) const {
    T t;
    extract_elem(r, t.elem, m_cc);
    extract_extra<T>(r, t, m_w, m_historic);
    if (m_historic) {
      extract_tags(m_w.prepared(T::historic_tags())(t.elem.id)(t.elem.version).exec(), t.tags);
    } else {
      extract_tags(m_w.prepared(T::current_tags())(t.elem.id).exec(), t.tags);
    }
    return t;
  }
};

template <typename T>
void unpack_format(pqxx::work &w, cache<osm_changeset_id_t, changeset> &cc,
                   const std::string &statement, bool historic,
                   output_formatter &formatter) {
  typedef unpack_elems<T> unpacker;
  typedef boost::transform_iterator<unpacker, pqxx::result::const_iterator> iterator;

  pqxx::result res = w.prepared(statement).exec();

  unpacker func(cc, w, historic);
  const iterator end(res.end(), func);
  for (iterator itr(res.begin(), func); itr != end; ++itr) {
    itr->format(formatter);
=======
void extract_comments(const pqxx::result &res, comments_t &comments) {
  changeset_comment_info comment;
  comments.clear();
  for (pqxx::result::const_iterator itr = res.begin(); itr != res.end();
       ++itr) {
    comment.author_id = (*itr)["author_id"].as<osm_user_id_t>();
    comment.author_display_name = (*itr)["display_name"].c_str();
    comment.body = (*itr)["body"].c_str();
    comment.created_at = (*itr)["created_at"].c_str();
    comments.push_back(comment);
>>>>>>> fdbf3e91
  }
}

} // anonymous namespace

writeable_pgsql_selection::writeable_pgsql_selection(
    pqxx::connection &conn, cache<osm_changeset_id_t, changeset> &changeset_cache)
    : w(conn), cc(changeset_cache)
    , include_changeset_discussions(false) {
  w.exec("CREATE TEMPORARY TABLE tmp_nodes (id bigint PRIMARY KEY)");
  w.exec("CREATE TEMPORARY TABLE tmp_ways (id bigint PRIMARY KEY)");
  w.exec("CREATE TEMPORARY TABLE tmp_relations (id bigint PRIMARY KEY)");
  w.exec("CREATE TEMPORARY TABLE tmp_changesets (id bigint PRIMARY KEY)");
  m_tables_empty = true;

  w.exec("CREATE TEMPORARY TABLE tmp_historic_nodes "
         "(node_id bigint, version bigint, PRIMARY KEY (node_id, version))");
  w.exec("CREATE TEMPORARY TABLE tmp_historic_ways "
         "(way_id bigint, version bigint, PRIMARY KEY (way_id, version))");
  w.exec("CREATE TEMPORARY TABLE tmp_historic_relations "
         "(relation_id bigint, version bigint, PRIMARY KEY (relation_id, version))");
  m_historic_tables_empty = true;
}

writeable_pgsql_selection::~writeable_pgsql_selection() {}

void writeable_pgsql_selection::write_nodes(output_formatter &formatter) {
  // get all nodes - they already contain their own tags, so
  // we don't need to do anything else.
  logger::message("Fetching nodes");

  if (!m_tables_empty) {
    unpack_format<node_from_db>(w, cc, "extract_nodes", false, formatter);
  }

  if (!m_historic_tables_empty) {
    if (!m_tables_empty) {
      w.prepared("drop_current_node_versions_from_historic").exec();
    }

    unpack_format<node_from_db>(w, cc, "extract_historic_nodes", true, formatter);
  }
}

void writeable_pgsql_selection::write_ways(output_formatter &formatter) {
  // grab the ways, way nodes and tags
  // way nodes and tags are on a separate connections so that the
  // entire result set can be streamed from a single query.
  logger::message("Fetching ways");

  if (!m_tables_empty) {
    unpack_format<way_from_db>(w, cc, "extract_ways", false, formatter);
  }

  if (!m_historic_tables_empty) {
    if (!m_tables_empty) {
      w.prepared("drop_current_way_versions_from_historic").exec();
    }

    unpack_format<way_from_db>(w, cc, "extract_historic_ways", true, formatter);
  }
}

void writeable_pgsql_selection::write_relations(output_formatter &formatter) {
  // grab the relations, relation members and tags
  logger::message("Fetching relations");

  if (!m_tables_empty) {
    unpack_format<rel_from_db>(w, cc, "extract_relations", false, formatter);
  }

  if (!m_historic_tables_empty) {
    if (!m_tables_empty) {
      w.prepared("drop_current_relation_versions_from_historic").exec();
    }

    unpack_format<rel_from_db>(w, cc, "extract_historic_relations", true, formatter);
  }
}

void writeable_pgsql_selection::write_changesets(output_formatter &formatter,
                                                 const pt::ptime &now) {
  changeset_info elem;
  tags_t tags;
  comments_t comments;

  pqxx::result changesets = w.prepared("extract_changesets").exec();
  for (pqxx::result::const_iterator itr = changesets.begin();
       itr != changesets.end(); ++itr) {
    extract_changeset(*itr, elem, cc);
    extract_tags(w.prepared("extract_changeset_tags")(elem.id).exec(), tags);
    extract_comments(w.prepared("extract_changeset_comments")(elem.id).exec(), comments);
    formatter.write_changeset(elem, tags, include_changeset_discussions, comments, now);
  }
}

data_selection::visibility_t
writeable_pgsql_selection::check_node_visibility(osm_nwr_id_t id) {
  return check_table_visibility(w, id, "visible_node");
}

data_selection::visibility_t
writeable_pgsql_selection::check_way_visibility(osm_nwr_id_t id) {
  return check_table_visibility(w, id, "visible_way");
}

data_selection::visibility_t
writeable_pgsql_selection::check_relation_visibility(osm_nwr_id_t id) {
  return check_table_visibility(w, id, "visible_relation");
}

int writeable_pgsql_selection::select_nodes(const std::vector<osm_nwr_id_t> &ids) {
  m_tables_empty = false;
  return w.prepared("add_nodes_list")(ids).exec().affected_rows();
}

int writeable_pgsql_selection::select_ways(const std::vector<osm_nwr_id_t> &ids) {
  m_tables_empty = false;
  return w.prepared("add_ways_list")(ids).exec().affected_rows();
}

int writeable_pgsql_selection::select_relations(
    const std::vector<osm_nwr_id_t> &ids) {
  m_tables_empty = false;
  return w.prepared("add_relations_list")(ids).exec().affected_rows();
}

int writeable_pgsql_selection::select_nodes_from_bbox(const bbox &bounds,
                                                      int max_nodes) {
  const vector<tile_id_t> tiles = tiles_for_area(bounds.minlat, bounds.minlon,
                                                 bounds.maxlat, bounds.maxlon);

  // hack around problem with postgres' statistics, which was
  // making it do seq scans all the time on smaug...
  w.exec("set enable_mergejoin=false");
  w.exec("set enable_hashjoin=false");

  logger::message("Filling tmp_nodes from bbox");
  // optimise for the case where this is the first query run.
  // apparently it's significantly faster without the check.
  if (!m_tables_empty) {
    throw std::runtime_error(
        "Filling tmp_nodes, but some content already present. "
        "This violates a design assumption, and is a bug. "
        "Please report this to "
        "https://github.com/zerebubuth/openstreetmap-cgimap/issues");
  }
  m_tables_empty = false;

  return w.prepared("visible_node_in_bbox")(tiles)(int(bounds.minlat * SCALE))(
               int(bounds.maxlat * SCALE))(int(bounds.minlon * SCALE))(
               int(bounds.maxlon * SCALE))(max_nodes + 1)
      .exec()
      .affected_rows();
}

void writeable_pgsql_selection::select_nodes_from_relations() {
  logger::message("Filling tmp_nodes (from relations)");

  w.prepared("nodes_from_relations").exec();
}

void writeable_pgsql_selection::select_ways_from_nodes() {
  logger::message("Filling tmp_ways (from nodes)");
  w.prepared("ways_from_nodes").exec();
}

void writeable_pgsql_selection::select_ways_from_relations() {
  logger::message("Filling tmp_ways (from relations)");
  w.prepared("ways_from_relations").exec();
}

void writeable_pgsql_selection::select_relations_from_ways() {
  logger::message("Filling tmp_relations (from ways)");
  w.prepared("relations_from_ways").exec();
}

void writeable_pgsql_selection::select_nodes_from_way_nodes() {
  w.prepared("nodes_from_way_nodes").exec();
}

void writeable_pgsql_selection::select_relations_from_nodes() {
  w.prepared("relations_from_nodes").exec();
}

void writeable_pgsql_selection::select_relations_from_relations() {
  w.prepared("relations_from_relations").exec();
}

void writeable_pgsql_selection::select_relations_members_of_relations() {
  w.prepared("relation_members_of_relations").exec();
}

<<<<<<< HEAD
bool writeable_pgsql_selection::supports_historical_versions() {
  return true;
}

int writeable_pgsql_selection::select_historical_nodes(
  const std::vector<osm_edition_t> &eds) {
  m_historic_tables_empty = false;

  size_t selected = 0;
  BOOST_FOREACH(osm_edition_t ed, eds) {
    selected += w.prepared("add_historic_node")(ed.first)(ed.second)
      .exec().affected_rows();
  }

  assert(selected < size_t(std::numeric_limits<int>::max()));
  return selected;
}

int writeable_pgsql_selection::select_historical_ways(
  const std::vector<osm_edition_t> &eds) {
  m_historic_tables_empty = false;

  size_t selected = 0;
  BOOST_FOREACH(osm_edition_t ed, eds) {
    selected += w.prepared("add_historic_way")(ed.first)(ed.second)
      .exec().affected_rows();
  }

  assert(selected < size_t(std::numeric_limits<int>::max()));
  return selected;
}

int writeable_pgsql_selection::select_historical_relations(
  const std::vector<osm_edition_t> &eds) {
  m_historic_tables_empty = false;

  size_t selected = 0;
  BOOST_FOREACH(osm_edition_t ed, eds) {
    selected += w.prepared("add_historic_relation")(ed.first)(ed.second)
      .exec().affected_rows();
  }

  assert(selected < size_t(std::numeric_limits<int>::max()));
  return selected;
=======
bool writeable_pgsql_selection::supports_changesets() {
  return true;
}

int writeable_pgsql_selection::select_changesets(const std::vector<osm_changeset_id_t> &ids) {
  return w.prepared("add_changesets_list")(ids).exec().affected_rows();
}

void writeable_pgsql_selection::select_changeset_discussions() {
  include_changeset_discussions = true;
>>>>>>> fdbf3e91
}

namespace {
/* this exists solely because converting boost::any seems to just
 * do type equality, with no fall-back to boost::lexical_cast or
 * convertible types. from the documentation, it looks like it
 * really ought to work, but several hours of debugging later and
 * i can't seem to figure out how. instead, it's easily possible
 * to just try a bunch of conversions and see if any of them
 * work.
 */
size_t get_or_convert_cachesize(const po::variables_map &opts) {
  const boost::any &val = opts["cachesize"].value();

  {
    const size_t *v = boost::any_cast<size_t>(&val);
    if (v) {
      return *v;
    }
  }

  {
    const int *v = boost::any_cast<int>(&val);
    if (v) {
      return *v;
    }
  }

  {
    const std::string *v = boost::any_cast<std::string>(&val);
    if (v) {
      return boost::lexical_cast<size_t>(*v);
    }
  }

  throw std::runtime_error("Unable to convert cachesize option to size_t.");
}
} // anonymous namespace

writeable_pgsql_selection::factory::factory(const po::variables_map &opts)
    : m_connection(connect_db_str(opts)),
      m_cache_connection(connect_db_str(opts)),
#if PQXX_VERSION_MAJOR >= 4
      m_errorhandler(m_connection),
      m_cache_errorhandler(m_cache_connection),
#endif
      m_cache_tx(m_cache_connection, "changeset_cache"),
      m_cache(boost::bind(fetch_changeset, boost::ref(m_cache_tx), _1),
              get_or_convert_cachesize(opts)) {

  // set the connections to use the appropriate charset.
  m_connection.set_client_encoding(opts["charset"].as<std::string>());
  m_cache_connection.set_client_encoding(opts["charset"].as<std::string>());

  // ignore notice messages
#if PQXX_VERSION_MAJOR < 4
  m_connection.set_noticer(
      std::auto_ptr<pqxx::noticer>(new pqxx::nonnoticer()));
  m_cache_connection.set_noticer(
      std::auto_ptr<pqxx::noticer>(new pqxx::nonnoticer()));
#endif

  logger::message("Preparing prepared statements.");

  // clang-format off

  // select nodes with bbox
  // version which ignores any existing tmp_nodes IDs
  //
  // note that we make the assumption that when this is executed
  // there are no existing nodes in the tmp_nodes table. there is
  // a check to ensure this assumption is not violated
  // (m_tables_empty).
  m_connection.prepare("visible_node_in_bbox",
    "INSERT INTO tmp_nodes "
      "SELECT id "
        "FROM current_nodes "
        "WHERE tile = ANY($1) "
          "AND latitude BETWEEN $2 AND $3 "
          "AND longitude BETWEEN $4 AND $5 "
          "AND visible = true "
        "LIMIT $6")
    PREPARE_ARGS(("bigint[]")("integer")("integer")("integer")("integer")("integer"));

  // selecting node, way and relation visibility information
  m_connection.prepare("visible_node",
    "SELECT visible FROM current_nodes WHERE id = $1")PREPARE_ARGS(("bigint"));
  m_connection.prepare("visible_way",
    "SELECT visible FROM current_ways WHERE id = $1")PREPARE_ARGS(("bigint"));
  m_connection.prepare("visible_relation",
    "SELECT visible FROM current_relations WHERE id = $1")PREPARE_ARGS(("bigint"));

  // extraction functions for getting the data back out when the
  // selection set has been built up.
  m_connection.prepare("extract_nodes",
    "SELECT n.id, n.latitude, n.longitude, n.visible, "
        "to_char(n.timestamp,'YYYY-MM-DD\"T\"HH24:MI:SS\"Z\"') AS timestamp, "
        "n.changeset_id, n.version "
      "FROM current_nodes n "
        "JOIN tmp_nodes tn ON n.id = tn.id");
  m_connection.prepare("extract_ways",
    "SELECT w.id, w.visible, w.version, w.changeset_id, "
        "to_char(w.timestamp,'YYYY-MM-DD\"T\"HH24:MI:SS\"Z\"') AS timestamp "
      "FROM current_ways w "
        "JOIN tmp_ways tw ON w.id=tw.id");
  m_connection.prepare("extract_relations",
     "SELECT r.id, r.visible, r.version, r.changeset_id, "
        "to_char(r.timestamp,'YYYY-MM-DD\"T\"HH24:MI:SS\"Z\"') AS timestamp "
      "FROM current_relations r "
        "JOIN tmp_relations tr ON tr.id=r.id");
  m_connection.prepare("extract_changesets",
     "SELECT c.id, "
       "to_char(c.created_at,'YYYY-MM-DD\"T\"HH24:MI:SS\"Z\"') AS created_at, "
       "to_char(c.closed_at, 'YYYY-MM-DD\"T\"HH24:MI:SS\"Z\"') AS closed_at, "
       "c.min_lat, c.max_lat, c.min_lon, c.max_lon, "
       "c.num_changes "
     "FROM changesets c "
       "JOIN tmp_changesets tc ON tc.id=c.id");

  // extraction functions for child information
  m_connection.prepare("extract_way_nds",
    "SELECT node_id "
      "FROM current_way_nodes "
      "WHERE way_id=$1 "
      "ORDER BY sequence_id ASC")
    PREPARE_ARGS(("bigint"));
  m_connection.prepare("extract_relation_members",
    "SELECT member_type, member_id, member_role "
      "FROM current_relation_members "
      "WHERE relation_id=$1 "
      "ORDER BY sequence_id ASC")
    PREPARE_ARGS(("bigint"));
  m_connection.prepare("extract_changeset_comments",
    "SELECT cc.author_id, u.display_name, cc.body, "
        "to_char(cc.created_at,'YYYY-MM-DD\"T\"HH24:MI:SS\"Z\"') AS created_at "
      "FROM changeset_comments cc "
      "JOIN users u ON cc.author_id = u.id "
      "WHERE cc.changeset_id=$1 AND cc.visible "
      "ORDER BY cc.created_at ASC")
    PREPARE_ARGS(("bigint"));

  // extraction functions for tags
  m_connection.prepare("extract_node_tags",
    "SELECT k, v FROM current_node_tags WHERE node_id=$1")PREPARE_ARGS(("bigint"));
  m_connection.prepare("extract_way_tags",
    "SELECT k, v FROM current_way_tags WHERE way_id=$1")PREPARE_ARGS(("bigint"));
  m_connection.prepare("extract_relation_tags",
    "SELECT k, v FROM current_relation_tags WHERE relation_id=$1")PREPARE_ARGS(("bigint"));
  m_connection.prepare("extract_changeset_tags",
    "SELECT k, v FROM changeset_tags WHERE changeset_id=$1")PREPARE_ARGS(("bigint"));

  // selecting a set of nodes as a list
  m_connection.prepare("add_nodes_list",
    "INSERT INTO tmp_nodes "
      "SELECT n.id AS id "
        "FROM current_nodes n "
          "LEFT JOIN tmp_nodes tn ON n.id = tn.id "
        "WHERE n.id = ANY($1) "
          "AND tn.id IS NULL")
    PREPARE_ARGS(("bigint[]"));
  m_connection.prepare("add_ways_list",
    "INSERT INTO tmp_ways "
      "SELECT w.id AS id "
        "FROM current_ways w "
          "LEFT JOIN tmp_ways tw ON w.id = tw.id "
        "WHERE w.id = ANY($1) "
          "AND tw.id IS NULL")
    PREPARE_ARGS(("bigint[]"));
  m_connection.prepare("add_relations_list",
    "INSERT INTO tmp_relations "
      "SELECT r.id AS id "
        "FROM current_relations r "
          "LEFT JOIN tmp_relations tr ON r.id = tr.id "
        "WHERE r.id = ANY($1) "
          "AND tr.id IS NULL")
    PREPARE_ARGS(("bigint[]"));
  m_connection.prepare("add_changesets_list",
    "INSERT INTO tmp_changesets "
      "SELECT c.id from changesets c "
        "WHERE c.id = ANY($1)")
    PREPARE_ARGS(("bigint[]"));

  // queries for filling elements which are used as members in relations
  m_connection.prepare("nodes_from_relations",
    "INSERT INTO tmp_nodes "
      "SELECT DISTINCT rm.member_id AS id "
        "FROM tmp_relations tr "
          "JOIN current_relation_members rm ON rm.relation_id = tr.id "
          "LEFT JOIN tmp_nodes tn ON rm.member_id = tn.id "
        "WHERE rm.member_type='Node' "
          "AND tn.id IS NULL");
  m_connection.prepare("ways_from_relations",
    "INSERT INTO tmp_ways "
      "SELECT DISTINCT rm.member_id AS id "
        "FROM tmp_relations tr "
          "JOIN current_relation_members rm ON rm.relation_id = tr.id "
          "LEFT JOIN tmp_ways tw ON rm.member_id = tw.id "
        "WHERE rm.member_type='Way' "
          "AND tw.id IS NULL");
  m_connection.prepare("relation_members_of_relations",
    "INSERT INTO tmp_relations "
      "SELECT DISTINCT rm.member_id AS id "
        "FROM tmp_relations tr "
          "JOIN current_relation_members rm ON rm.relation_id = tr.id "
          "LEFT JOIN tmp_relations xr ON rm.member_id = xr.id "
        "WHERE rm.member_type='Relation' "
          "AND xr.id IS NULL");

  // select ways which use nodes already in the working set
  m_connection.prepare("ways_from_nodes",
    "INSERT INTO tmp_ways "
      "SELECT DISTINCT wn.way_id AS id "
        "FROM current_way_nodes wn "
          "JOIN tmp_nodes tn ON wn.node_id = tn.id "
          "LEFT JOIN tmp_ways tw ON wn.way_id = tw.id "
        "WHERE tw.id IS NULL");
  // select nodes used by ways already in the working set
  m_connection.prepare("nodes_from_way_nodes",
    "INSERT INTO tmp_nodes "
      "SELECT DISTINCT wn.node_id AS id "
        "FROM tmp_ways tw "
          "JOIN current_way_nodes wn ON tw.id = wn.way_id "
          "LEFT JOIN tmp_nodes tn ON wn.node_id = tn.id "
        "WHERE tn.id IS NULL");

  // selecting relations which have members which are already in
  // the working set.
  m_connection.prepare("relations_from_nodes",
    "INSERT INTO tmp_relations "
      "SELECT DISTINCT rm.relation_id "
        "FROM tmp_nodes tn "
          "JOIN current_relation_members rm "
            "ON (tn.id = rm.member_id AND rm.member_type='Node') "
          "LEFT JOIN tmp_relations tr ON rm.relation_id = tr.id "
        "WHERE tr.id IS NULL");
  m_connection.prepare("relations_from_ways",
    "INSERT INTO tmp_relations "
      "SELECT DISTINCT rm.relation_id AS id "
        "FROM tmp_ways tw "
          "JOIN current_relation_members rm "
            "ON (tw.id = rm.member_id AND rm.member_type='Way') "
          "LEFT JOIN tmp_relations tr ON rm.relation_id = tr.id "
        "WHERE tr.id IS NULL");
  m_connection.prepare("relations_from_relations",
    "INSERT INTO tmp_relations "
      "SELECT DISTINCT rm.relation_id "
        "FROM tmp_relations tr "
          "JOIN current_relation_members rm "
            "ON (tr.id = rm.member_id AND rm.member_type='Relation') "
          "LEFT JOIN tmp_relations xr ON rm.relation_id = xr.id "
        "WHERE xr.id IS NULL");

  // select a historic (id, version) edition of a node
  m_connection.prepare("add_historic_node",
    "INSERT INTO tmp_historic_nodes "
       "SELECT node_id, version "
         "FROM nodes "
         "WHERE "
           "node_id = $1 AND version = $2")
    PREPARE_ARGS(("bigint")("bigint"));

  m_connection.prepare("drop_current_node_versions_from_historic",
    "WITH cv AS ("
      "SELECT n.id, n.version "
        "FROM current_nodes n "
        "JOIN tmp_nodes tn ON n.id = tn.id) "
    "DELETE FROM tmp_historic_nodes thn USING cv "
      "WHERE thn.node_id = cv.id AND thn.version = cv.version");

  m_connection.prepare("extract_historic_nodes",
    "SELECT n.node_id AS id, n.latitude, n.longitude, n.visible, "
        "to_char(n.timestamp,'YYYY-MM-DD\"T\"HH24:MI:SS\"Z\"') AS timestamp, "
        "n.changeset_id, n.version "
      "FROM nodes n "
        "JOIN tmp_historic_nodes tn "
        "ON n.node_id = tn.node_id AND n.version = tn.version");
  m_connection.prepare("extract_historic_node_tags",
    "SELECT k, v FROM node_tags WHERE node_id=$1 AND version=$2")
    PREPARE_ARGS(("bigint")("bigint"));

  m_connection.prepare("drop_current_way_versions_from_historic",
    "WITH cv AS ("
      "SELECT w.id, w.version "
        "FROM current_ways w "
        "JOIN tmp_ways tw ON w.id = tw.id) "
    "DELETE FROM tmp_historic_ways thw USING cv "
      "WHERE thw.way_id = cv.id AND thw.version = cv.version");

  // select a historic (id, version) edition of a way
  m_connection.prepare("add_historic_way",
    "INSERT INTO tmp_historic_ways "
       "SELECT way_id, version "
         "FROM ways "
         "WHERE "
           "way_id = $1 AND version = $2")
    PREPARE_ARGS(("bigint")("bigint"));

  m_connection.prepare("extract_historic_ways",
    "SELECT w.way_id AS id, w.visible, "
        "to_char(w.timestamp,'YYYY-MM-DD\"T\"HH24:MI:SS\"Z\"') AS timestamp, "
        "w.changeset_id, w.version "
      "FROM ways w "
        "JOIN tmp_historic_ways tw "
        "ON w.way_id = tw.way_id AND w.version = tw.version");
  m_connection.prepare("extract_historic_way_tags",
    "SELECT k, v FROM way_tags WHERE way_id=$1 AND version=$2")
    PREPARE_ARGS(("bigint")("bigint"));

  m_connection.prepare("extract_historic_way_nds",
    "SELECT node_id "
      "FROM way_nodes "
      "WHERE way_id=$1 AND version=$2"
      "ORDER BY sequence_id ASC")
    PREPARE_ARGS(("bigint")("bigint"));

  m_connection.prepare("drop_current_relation_versions_from_historic",
    "WITH cv AS ("
      "SELECT r.id, r.version "
        "FROM current_relations r "
        "JOIN tmp_relations tr ON r.id = tr.id) "
    "DELETE FROM tmp_historic_relations thr USING cv "
      "WHERE thr.relation_id = cv.id AND thr.version = cv.version");

  // select a historic (id, version) edition of a relation
  m_connection.prepare("add_historic_relation",
    "INSERT INTO tmp_historic_relations "
       "SELECT relation_id, version "
         "FROM relations "
         "WHERE "
           "relation_id = $1 AND version = $2")
    PREPARE_ARGS(("bigint")("bigint"));

  m_connection.prepare("extract_historic_relations",
    "SELECT r.relation_id AS id, r.visible, "
        "to_char(r.timestamp,'YYYY-MM-DD\"T\"HH24:MI:SS\"Z\"') AS timestamp, "
        "r.changeset_id, r.version "
      "FROM relations r "
        "JOIN tmp_historic_relations tr "
        "ON r.relation_id = tr.relation_id AND r.version = tr.version");
  m_connection.prepare("extract_historic_relation_tags",
    "SELECT k, v FROM relation_tags WHERE relation_id=$1 AND version=$2")
    PREPARE_ARGS(("bigint")("bigint"));
  m_connection.prepare("extract_historic_relation_members",
    "SELECT member_type, member_id, member_role "
      "FROM relation_members "
      "WHERE relation_id=$1 AND version=$2 "
      "ORDER BY sequence_id ASC")
    PREPARE_ARGS(("bigint")("bigint"));

  // clang-format on
}

writeable_pgsql_selection::factory::~factory() {}

boost::shared_ptr<data_selection>
writeable_pgsql_selection::factory::make_selection() {
  return boost::make_shared<writeable_pgsql_selection>(boost::ref(m_connection),
                                                       boost::ref(m_cache));
}<|MERGE_RESOLUTION|>--- conflicted
+++ resolved
@@ -181,7 +181,6 @@
   }
 }
 
-<<<<<<< HEAD
 struct node_from_db {
   element_info elem;
   double lon, lat;
@@ -287,7 +286,9 @@
   const iterator end(res.end(), func);
   for (iterator itr(res.begin(), func); itr != end; ++itr) {
     itr->format(formatter);
-=======
+  }
+}
+
 void extract_comments(const pqxx::result &res, comments_t &comments) {
   changeset_comment_info comment;
   comments.clear();
@@ -298,7 +299,6 @@
     comment.body = (*itr)["body"].c_str();
     comment.created_at = (*itr)["created_at"].c_str();
     comments.push_back(comment);
->>>>>>> fdbf3e91
   }
 }
 
@@ -492,7 +492,6 @@
   w.prepared("relation_members_of_relations").exec();
 }
 
-<<<<<<< HEAD
 bool writeable_pgsql_selection::supports_historical_versions() {
   return true;
 }
@@ -537,7 +536,8 @@
 
   assert(selected < size_t(std::numeric_limits<int>::max()));
   return selected;
-=======
+}
+
 bool writeable_pgsql_selection::supports_changesets() {
   return true;
 }
@@ -548,7 +548,6 @@
 
 void writeable_pgsql_selection::select_changeset_discussions() {
   include_changeset_discussions = true;
->>>>>>> fdbf3e91
 }
 
 namespace {
