#include "cgimap/backend/apidb/writeable_pgsql_selection.hpp"
#include "cgimap/backend/apidb/apidb.hpp"
#include "cgimap/logger.hpp"
#include "cgimap/backend/apidb/quad_tile.hpp"
#include "cgimap/infix_ostream_iterator.hpp"
#include "cgimap/backend/apidb/pqxx_string_traits.hpp"
#include <set>
#include <sstream>
#include <list>
#include <vector>
#include <boost/lexical_cast.hpp>
#include <boost/make_shared.hpp>
#include <boost/ref.hpp>
#include <boost/shared_ptr.hpp>
#include <boost/bind.hpp>
#include <boost/foreach.hpp>
#include <boost/iterator/transform_iterator.hpp>

#if PQXX_VERSION_MAJOR >= 4
#define PREPARE_ARGS(args)
#else
#define PREPARE_ARGS(args) args
#endif

namespace po = boost::program_options;
namespace pt = boost::posix_time;
using std::set;
using std::list;
using std::vector;
using boost::shared_ptr;

namespace {
std::string connect_db_str(const po::variables_map &options) {
  // build the connection string.
  std::ostringstream ostr;
  ostr << "dbname=" << options["dbname"].as<std::string>();
  if (options.count("host")) {
    ostr << " host=" << options["host"].as<std::string>();
  }
  if (options.count("username")) {
    ostr << " user=" << options["username"].as<std::string>();
  }
  if (options.count("password")) {
    ostr << " password=" << options["password"].as<std::string>();
  }
  if (options.count("dbport")) {
    ostr << " port=" << options["dbport"].as<std::string>();
  }

  return ostr.str();
}

inline data_selection::visibility_t
check_table_visibility(pqxx::work &w, osm_nwr_id_t id,
                       const std::string &prepared_name) {
  pqxx::result res = w.prepared(prepared_name)(id).exec();

  if (res.size() > 0) {
    if (res[0][0].as<bool>()) {
      return data_selection::exists;
    } else {
      return data_selection::deleted;
    }
  } else {
    return data_selection::non_exist;
  }
}

void extract_elem(const pqxx::result::tuple &row, element_info &elem,
                  cache<osm_changeset_id_t, changeset> &changeset_cache) {
  elem.id = row["id"].as<osm_nwr_id_t>();
  elem.version = row["version"].as<int>();
  elem.timestamp = row["timestamp"].c_str();
  elem.changeset = row["changeset_id"].as<osm_changeset_id_t>();
  elem.visible = row["visible"].as<bool>();
  shared_ptr<changeset const> cs = changeset_cache.get(elem.changeset);
  if (cs->data_public) {
    elem.uid = cs->user_id;
    elem.display_name = cs->display_name;
  } else {
    elem.uid = boost::none;
    elem.display_name = boost::none;
  }
}

template <typename T>
boost::optional<T> extract_optional(const pqxx::result::field &f) {
  if (f.is_null()) {
    return boost::none;
  } else {
    return f.as<T>();
  }
}

void extract_changeset(const pqxx::result::tuple &row,
                       changeset_info &elem,
                       cache<osm_changeset_id_t, changeset> &changeset_cache) {
  elem.id = row["id"].as<osm_changeset_id_t>();
  elem.created_at = row["created_at"].c_str();
  elem.closed_at = row["closed_at"].c_str();

  shared_ptr<changeset const> cs = changeset_cache.get(elem.id);
  if (cs->data_public) {
    elem.uid = cs->user_id;
    elem.display_name = cs->display_name;
  } else {
    elem.uid = boost::none;
    elem.display_name = boost::none;
  }

  boost::optional<int64_t> min_lat = extract_optional<int64_t>(row["min_lat"]);
  boost::optional<int64_t> max_lat = extract_optional<int64_t>(row["max_lat"]);
  boost::optional<int64_t> min_lon = extract_optional<int64_t>(row["min_lon"]);
  boost::optional<int64_t> max_lon = extract_optional<int64_t>(row["max_lon"]);

  if (bool(min_lat) && bool(min_lon) && bool(max_lat) && bool(max_lon)) {
    elem.bounding_box = bbox(double(*min_lat) / SCALE,
                             double(*min_lon) / SCALE,
                             double(*max_lat) / SCALE,
                             double(*max_lon) / SCALE);
  } else {
    elem.bounding_box = boost::none;
  }

  elem.num_changes = row["num_changes"].as<size_t>();
}

void extract_tags(const pqxx::result::tuple &row, tags_t &tags) {
  tags.clear();
  std::vector<std::string> keys = psql_array_to_vector(row["tag_k"].c_str());
  std::vector<std::string> values = psql_array_to_vector(row["tag_v"].c_str());
  if (keys.size()!=values.size()) {
    throw std::runtime_error("Mismatch in tags key and value size");
  }
  for(int i=0; i<keys.size(); i++)
     tags.push_back(std::make_pair(keys[i], values[i]));
}

void extract_nodes(const pqxx::result::tuple &row, nodes_t &nodes) {
  nodes.clear();
  std::vector<std::string> ids = psql_array_to_vector(row["node_ids"].c_str());
  for (int i=0; i<ids.size(); i++)
    nodes.push_back(boost::lexical_cast<osm_nwr_id_t>(ids[i]));
}

element_type type_from_name(const char *name) {
  element_type type;

  switch (name[0]) {
  case 'N':
  case 'n':
    type = element_type_node;
    break;

  case 'W':
  case 'w':
    type = element_type_way;
    break;

  case 'R':
  case 'r':
    type = element_type_relation;
    break;

  default:
    // in case the name match isn't exhaustive...
    throw std::runtime_error(
        "Unexpected name not matched to type in type_from_name().");
  }

  return type;
}

void extract_members(const pqxx::result::tuple &row, members_t &members) {
  member_info member;
  members.clear();
  std::vector<std::string> types = psql_array_to_vector(row["member_types"].c_str());
  std::vector<std::string> ids = psql_array_to_vector(row["member_ids"].c_str());
  std::vector<std::string> roles = psql_array_to_vector(row["member_roles"].c_str());
  if (types.size()!=ids.size() || ids.size()!=roles.size()) {
    throw std::runtime_error("Mismatch in members types, ids and roles size");
  }
  for (int i=0; i<ids.size(); i++) {
    member.type = type_from_name(types[i].c_str());
    member.ref = boost::lexical_cast<osm_nwr_id_t>(ids[i]);
    member.role = roles[i];
    members.push_back(member);
  }
}

<<<<<<< HEAD
struct node_from_db {
  element_info elem;
  double lon, lat;
  tags_t tags;

  inline void format(output_formatter &f) {
    f.write_node(elem, lon, lat, tags);
  }

  static std::string current_tags() { return "extract_node_tags"; }
  static std::string historic_tags() { return "extract_historic_node_tags"; }
};

struct way_from_db {
  element_info elem;
  nodes_t nodes;
  tags_t tags;

  inline void format(output_formatter &f) {
    f.write_way(elem, nodes, tags);
  }

  static std::string current_tags() { return "extract_way_tags"; }
  static std::string historic_tags() { return "extract_historic_way_tags"; }
};

struct rel_from_db {
  element_info elem;
  members_t members;
  tags_t tags;

  inline void format(output_formatter &f) {
    f.write_relation(elem, members, tags);
  }

  static std::string current_tags() { return "extract_relation_tags"; }
  static std::string historic_tags() { return "extract_historic_relation_tags"; }
};

template <typename T>
void extract_extra(const pqxx::result::tuple &r, T& t, pqxx::work &w, bool historic);

template <>
void extract_extra<node_from_db>(const pqxx::result::tuple &r, node_from_db &n,
                                 pqxx::work &w, bool historic) {
  n.lon = double(r["longitude"].as<int64_t>()) / (SCALE);
  n.lat = double(r["latitude"].as<int64_t>()) / (SCALE);
}

template <>
void extract_extra<way_from_db>(const pqxx::result::tuple &r, way_from_db &way,
                                 pqxx::work &w, bool historic) {
  if (historic) {
    extract_nodes(w.prepared("extract_historic_way_nds")(way.elem.id)(way.elem.version).exec(), way.nodes);
  } else {
    extract_nodes(w.prepared("extract_way_nds")(way.elem.id).exec(), way.nodes);
  }
}

template <>
void extract_extra<rel_from_db>(const pqxx::result::tuple &r, rel_from_db &rel,
                                pqxx::work &w, bool historic) {
  if (historic) {
    extract_members(w.prepared("extract_historic_relation_members")(rel.elem.id)(rel.elem.version).exec(), rel.members);
  } else {
    extract_members(w.prepared("extract_relation_members")(rel.elem.id).exec(), rel.members);
  }
}

template <typename T>
struct unpack_elems {
  typedef cache<osm_changeset_id_t, changeset> changeset_cache;
  changeset_cache &m_cc;
  pqxx::work &m_w;
  bool m_historic;

  unpack_elems(changeset_cache &cc, pqxx::work &w, bool historic)
    : m_cc(cc), m_w(w), m_historic(historic) {}

  T operator()(const pqxx::result::tuple &r) const {
    T t;
    extract_elem(r, t.elem, m_cc);
    extract_extra<T>(r, t, m_w, m_historic);
    if (m_historic) {
      extract_tags(m_w.prepared(T::historic_tags())(t.elem.id)(t.elem.version).exec(), t.tags);
    } else {
      extract_tags(m_w.prepared(T::current_tags())(t.elem.id).exec(), t.tags);
    }
    return t;
  }
};

template <typename T>
void unpack_format(pqxx::work &w, cache<osm_changeset_id_t, changeset> &cc,
                   const std::string &statement, bool historic,
                   output_formatter &formatter) {
  typedef unpack_elems<T> unpacker;
  typedef boost::transform_iterator<unpacker, pqxx::result::const_iterator> iterator;

  pqxx::result res = w.prepared(statement).exec();

  unpacker func(cc, w, historic);
  const iterator end(res.end(), func);
  for (iterator itr(res.begin(), func); itr != end; ++itr) {
    itr->format(formatter);
  }
}

void extract_comments(const pqxx::result &res, comments_t &comments) {
=======
void extract_comments(const pqxx::result::tuple &row, comments_t &comments) {
>>>>>>> 4b677ff7
  changeset_comment_info comment;
  comments.clear();
  std::vector<std::string> author_id = psql_array_to_vector(row["comment_author_id"].c_str());
  std::vector<std::string> display_name = psql_array_to_vector(row["comment_display_name"].c_str());
  std::vector<std::string> body = psql_array_to_vector(row["comment_body"].c_str());
  std::vector<std::string> created_at = psql_array_to_vector(row["comment_created_at"].c_str());
  if (author_id.size()!=display_name.size() || display_name.size()!=body.size()
      || body.size()!=created_at.size()) {
    throw std::runtime_error("Mismatch in comments author_id, display_name, body and created_at size");
  }
  for (int i=0; i<author_id.size(); i++) {
    comment.author_id = boost::lexical_cast<osm_nwr_id_t>(author_id[i]);
    comment.author_display_name = display_name[i];
    comment.body = body[i];
    comment.created_at = created_at[i];
    comments.push_back(comment);
  }
}

} // anonymous namespace

writeable_pgsql_selection::writeable_pgsql_selection(
    pqxx::connection &conn, cache<osm_changeset_id_t, changeset> &changeset_cache)
    : w(conn), cc(changeset_cache)
    , include_changeset_discussions(false)
    , m_redactions_visible(false) {
  w.exec("CREATE TEMPORARY TABLE tmp_nodes (id bigint PRIMARY KEY)");
  w.exec("CREATE TEMPORARY TABLE tmp_ways (id bigint PRIMARY KEY)");
  w.exec("CREATE TEMPORARY TABLE tmp_relations (id bigint PRIMARY KEY)");
  w.exec("CREATE TEMPORARY TABLE tmp_changesets (id bigint PRIMARY KEY)");
  m_tables_empty = true;

  w.exec("CREATE TEMPORARY TABLE tmp_historic_nodes "
         "(node_id bigint, version bigint, PRIMARY KEY (node_id, version))");
  w.exec("CREATE TEMPORARY TABLE tmp_historic_ways "
         "(way_id bigint, version bigint, PRIMARY KEY (way_id, version))");
  w.exec("CREATE TEMPORARY TABLE tmp_historic_relations "
         "(relation_id bigint, version bigint, PRIMARY KEY (relation_id, version))");
  m_historic_tables_empty = true;
}

writeable_pgsql_selection::~writeable_pgsql_selection() {}

void writeable_pgsql_selection::write_nodes(output_formatter &formatter) {
  // get all nodes - they already contain their own tags, so
  // we don't need to do anything else.
  logger::message("Fetching nodes");

<<<<<<< HEAD
  if (!m_tables_empty) {
    unpack_format<node_from_db>(w, cc, "extract_nodes", false, formatter);
  }

  if (!m_historic_tables_empty) {
    if (!m_tables_empty) {
      w.prepared("drop_current_node_versions_from_historic").exec();
    }

    unpack_format<node_from_db>(w, cc, "extract_historic_nodes", true, formatter);
=======
  pqxx::result nodes = w.prepared("extract_nodes").exec();
  for (pqxx::result::const_iterator itr = nodes.begin(); itr != nodes.end();
       ++itr) {
    extract_elem(*itr, elem, cc);
    lon = double((*itr)["longitude"].as<int64_t>()) / (SCALE);
    lat = double((*itr)["latitude"].as<int64_t>()) / (SCALE);
    extract_tags(*itr, tags);
    formatter.write_node(elem, lon, lat, tags);
>>>>>>> 4b677ff7
  }
}

void writeable_pgsql_selection::write_ways(output_formatter &formatter) {
  // grab the ways, way nodes and tags
  // way nodes and tags are on a separate connections so that the
  // entire result set can be streamed from a single query.
  logger::message("Fetching ways");

<<<<<<< HEAD
  if (!m_tables_empty) {
    unpack_format<way_from_db>(w, cc, "extract_ways", false, formatter);
  }

  if (!m_historic_tables_empty) {
    if (!m_tables_empty) {
      w.prepared("drop_current_way_versions_from_historic").exec();
    }

    unpack_format<way_from_db>(w, cc, "extract_historic_ways", true, formatter);
=======
  pqxx::result ways = w.prepared("extract_ways").exec();
  for (pqxx::result::const_iterator itr = ways.begin(); itr != ways.end();
       ++itr) {
    extract_elem(*itr, elem, cc);
    extract_nodes(*itr, nodes);
    extract_tags(*itr, tags);
    formatter.write_way(elem, nodes, tags);
>>>>>>> 4b677ff7
  }
}

void writeable_pgsql_selection::write_relations(output_formatter &formatter) {
  // grab the relations, relation members and tags
  logger::message("Fetching relations");

<<<<<<< HEAD
  if (!m_tables_empty) {
    unpack_format<rel_from_db>(w, cc, "extract_relations", false, formatter);
  }

  if (!m_historic_tables_empty) {
    if (!m_tables_empty) {
      w.prepared("drop_current_relation_versions_from_historic").exec();
    }

    unpack_format<rel_from_db>(w, cc, "extract_historic_relations", true, formatter);
=======
  pqxx::result relations = w.prepared("extract_relations").exec();
  for (pqxx::result::const_iterator itr = relations.begin();
       itr != relations.end(); ++itr) {
    extract_elem(*itr, elem, cc);
    extract_members(*itr, members);
    extract_tags(*itr, tags);
    formatter.write_relation(elem, members, tags);
>>>>>>> 4b677ff7
  }
}

void writeable_pgsql_selection::write_changesets(output_formatter &formatter,
                                                 const pt::ptime &now) {
  changeset_info elem;
  tags_t tags;
  comments_t comments;

  pqxx::result changesets = w.prepared("extract_changesets").exec();
  for (pqxx::result::const_iterator itr = changesets.begin();
       itr != changesets.end(); ++itr) {
    extract_changeset(*itr, elem, cc);
    extract_tags(*itr, tags);
    extract_comments(*itr, comments);
    elem.comments_count = comments.size();
    formatter.write_changeset(elem, tags, include_changeset_discussions, comments, now);
  }
}

data_selection::visibility_t
writeable_pgsql_selection::check_node_visibility(osm_nwr_id_t id) {
  return check_table_visibility(w, id, "visible_node");
}

data_selection::visibility_t
writeable_pgsql_selection::check_way_visibility(osm_nwr_id_t id) {
  return check_table_visibility(w, id, "visible_way");
}

data_selection::visibility_t
writeable_pgsql_selection::check_relation_visibility(osm_nwr_id_t id) {
  return check_table_visibility(w, id, "visible_relation");
}

int writeable_pgsql_selection::select_nodes(const std::vector<osm_nwr_id_t> &ids) {
  m_tables_empty = false;
  return w.prepared("add_nodes_list")(ids).exec().affected_rows();
}

int writeable_pgsql_selection::select_ways(const std::vector<osm_nwr_id_t> &ids) {
  m_tables_empty = false;
  return w.prepared("add_ways_list")(ids).exec().affected_rows();
}

int writeable_pgsql_selection::select_relations(
    const std::vector<osm_nwr_id_t> &ids) {
  m_tables_empty = false;
  return w.prepared("add_relations_list")(ids).exec().affected_rows();
}

int writeable_pgsql_selection::select_nodes_from_bbox(const bbox &bounds,
                                                      int max_nodes) {
  const vector<tile_id_t> tiles = tiles_for_area(bounds.minlat, bounds.minlon,
                                                 bounds.maxlat, bounds.maxlon);

  // hack around problem with postgres' statistics, which was
  // making it do seq scans all the time on smaug...
  w.exec("set enable_mergejoin=false");
  w.exec("set enable_hashjoin=false");

  logger::message("Filling tmp_nodes from bbox");
  // optimise for the case where this is the first query run.
  // apparently it's significantly faster without the check.
  if (!m_tables_empty) {
    throw std::runtime_error(
        "Filling tmp_nodes, but some content already present. "
        "This violates a design assumption, and is a bug. "
        "Please report this to "
        "https://github.com/zerebubuth/openstreetmap-cgimap/issues");
  }
  m_tables_empty = false;

  return w.prepared("visible_node_in_bbox")(tiles)(int(bounds.minlat * SCALE))(
               int(bounds.maxlat * SCALE))(int(bounds.minlon * SCALE))(
               int(bounds.maxlon * SCALE))(max_nodes + 1)
      .exec()
      .affected_rows();
}

void writeable_pgsql_selection::select_nodes_from_relations() {
  logger::message("Filling tmp_nodes (from relations)");

  w.prepared("nodes_from_relations").exec();
}

void writeable_pgsql_selection::select_ways_from_nodes() {
  logger::message("Filling tmp_ways (from nodes)");
  w.prepared("ways_from_nodes").exec();
}

void writeable_pgsql_selection::select_ways_from_relations() {
  logger::message("Filling tmp_ways (from relations)");
  w.prepared("ways_from_relations").exec();
}

void writeable_pgsql_selection::select_relations_from_ways() {
  logger::message("Filling tmp_relations (from ways)");
  w.prepared("relations_from_ways").exec();
}

void writeable_pgsql_selection::select_nodes_from_way_nodes() {
  w.prepared("nodes_from_way_nodes").exec();
}

void writeable_pgsql_selection::select_relations_from_nodes() {
  w.prepared("relations_from_nodes").exec();
}

void writeable_pgsql_selection::select_relations_from_relations() {
  w.prepared("relations_from_relations").exec();
}

void writeable_pgsql_selection::select_relations_members_of_relations() {
  w.prepared("relation_members_of_relations").exec();
}

bool writeable_pgsql_selection::supports_historical_versions() {
  return true;
}

int writeable_pgsql_selection::select_historical_nodes(
  const std::vector<osm_edition_t> &eds) {
  m_historic_tables_empty = false;

  size_t selected = 0;
  BOOST_FOREACH(osm_edition_t ed, eds) {
    selected += w.prepared("add_historic_node")
      (ed.first)(ed.second)(m_redactions_visible)
      .exec().affected_rows();
  }

  assert(selected < size_t(std::numeric_limits<int>::max()));
  return selected;
}

int writeable_pgsql_selection::select_historical_ways(
  const std::vector<osm_edition_t> &eds) {
  m_historic_tables_empty = false;

  size_t selected = 0;
  BOOST_FOREACH(osm_edition_t ed, eds) {
    selected += w.prepared("add_historic_way")
      (ed.first)(ed.second)(m_redactions_visible)
      .exec().affected_rows();
  }

  assert(selected < size_t(std::numeric_limits<int>::max()));
  return selected;
}

int writeable_pgsql_selection::select_historical_relations(
  const std::vector<osm_edition_t> &eds) {
  m_historic_tables_empty = false;

  size_t selected = 0;
  BOOST_FOREACH(osm_edition_t ed, eds) {
    selected += w.prepared("add_historic_relation")
      (ed.first)(ed.second)(m_redactions_visible)
      .exec().affected_rows();
  }

  assert(selected < size_t(std::numeric_limits<int>::max()));
  return selected;
}

int writeable_pgsql_selection::select_nodes_with_history(
  const std::vector<osm_nwr_id_t> &ids) {
  m_historic_tables_empty = false;
  size_t selected = 0;
  BOOST_FOREACH(osm_nwr_id_t id, ids) {
    selected += w.prepared("add_all_versions_of_node")
      (id)(m_redactions_visible)
      .exec().affected_rows();
  }

  assert(selected < size_t(std::numeric_limits<int>::max()));
  return selected;
}

int writeable_pgsql_selection::select_ways_with_history(
  const std::vector<osm_nwr_id_t> &ids) {
  m_historic_tables_empty = false;
  size_t selected = 0;
  BOOST_FOREACH(osm_nwr_id_t id, ids) {
    selected += w.prepared("add_all_versions_of_way")
      (id)(m_redactions_visible)
      .exec().affected_rows();
  }

  assert(selected < size_t(std::numeric_limits<int>::max()));
  return selected;
}

int writeable_pgsql_selection::select_relations_with_history(
  const std::vector<osm_nwr_id_t> &ids) {
  m_historic_tables_empty = false;
  size_t selected = 0;
  BOOST_FOREACH(osm_nwr_id_t id, ids) {
    selected += w.prepared("add_all_versions_of_relation")
      (id)(m_redactions_visible)
      .exec().affected_rows();
  }

  assert(selected < size_t(std::numeric_limits<int>::max()));
  return selected;
}

void writeable_pgsql_selection::set_redactions_visible(bool visible) {
  m_redactions_visible = visible;
}

bool writeable_pgsql_selection::supports_changesets() {
  return true;
}

int writeable_pgsql_selection::select_changesets(const std::vector<osm_changeset_id_t> &ids) {
  return w.prepared("add_changesets_list")(ids).exec().affected_rows();
}

void writeable_pgsql_selection::select_changeset_discussions() {
  include_changeset_discussions = true;
}

namespace {
/* this exists solely because converting boost::any seems to just
 * do type equality, with no fall-back to boost::lexical_cast or
 * convertible types. from the documentation, it looks like it
 * really ought to work, but several hours of debugging later and
 * i can't seem to figure out how. instead, it's easily possible
 * to just try a bunch of conversions and see if any of them
 * work.
 */
size_t get_or_convert_cachesize(const po::variables_map &opts) {
  const boost::any &val = opts["cachesize"].value();

  {
    const size_t *v = boost::any_cast<size_t>(&val);
    if (v) {
      return *v;
    }
  }

  {
    const int *v = boost::any_cast<int>(&val);
    if (v) {
      return *v;
    }
  }

  {
    const std::string *v = boost::any_cast<std::string>(&val);
    if (v) {
      return boost::lexical_cast<size_t>(*v);
    }
  }

  throw std::runtime_error("Unable to convert cachesize option to size_t.");
}
} // anonymous namespace

writeable_pgsql_selection::factory::factory(const po::variables_map &opts)
    : m_connection(connect_db_str(opts)),
      m_cache_connection(connect_db_str(opts)),
#if PQXX_VERSION_MAJOR >= 4
      m_errorhandler(m_connection),
      m_cache_errorhandler(m_cache_connection),
#endif
      m_cache_tx(m_cache_connection, "changeset_cache"),
      m_cache(boost::bind(fetch_changeset, boost::ref(m_cache_tx), _1),
              get_or_convert_cachesize(opts)) {

  if (m_connection.server_version() < 90300) {
    throw std::runtime_error("Expected Postgres version 9.3+, currently installed version "
        + std::to_string(m_connection.server_version()));
  }

  // set the connections to use the appropriate charset.
  m_connection.set_client_encoding(opts["charset"].as<std::string>());
  m_cache_connection.set_client_encoding(opts["charset"].as<std::string>());

  // ignore notice messages
#if PQXX_VERSION_MAJOR < 4
  m_connection.set_noticer(
      std::auto_ptr<pqxx::noticer>(new pqxx::nonnoticer()));
  m_cache_connection.set_noticer(
      std::auto_ptr<pqxx::noticer>(new pqxx::nonnoticer()));
#endif

  logger::message("Preparing prepared statements.");

  // clang-format off

  // select nodes with bbox
  // version which ignores any existing tmp_nodes IDs
  //
  // note that we make the assumption that when this is executed
  // there are no existing nodes in the tmp_nodes table. there is
  // a check to ensure this assumption is not violated
  // (m_tables_empty).
  m_connection.prepare("visible_node_in_bbox",
    "INSERT INTO tmp_nodes "
      "SELECT id "
        "FROM current_nodes "
        "WHERE tile = ANY($1) "
          "AND latitude BETWEEN $2 AND $3 "
          "AND longitude BETWEEN $4 AND $5 "
          "AND visible = true "
        "LIMIT $6")
    PREPARE_ARGS(("bigint[]")("integer")("integer")("integer")("integer")("integer"));

  // selecting node, way and relation visibility information
  m_connection.prepare("visible_node",
    "SELECT visible FROM current_nodes WHERE id = $1")PREPARE_ARGS(("bigint"));
  m_connection.prepare("visible_way",
    "SELECT visible FROM current_ways WHERE id = $1")PREPARE_ARGS(("bigint"));
  m_connection.prepare("visible_relation",
    "SELECT visible FROM current_relations WHERE id = $1")PREPARE_ARGS(("bigint"));

  // extraction functions for getting the data back out when the
  // selection set has been built up.
  m_connection.prepare("extract_nodes",
    "SELECT n.id, n.latitude, n.longitude, n.visible, "
        "to_char(n.timestamp,'YYYY-MM-DD\"T\"HH24:MI:SS\"Z\"') AS timestamp, "
        "n.changeset_id, n.version, array_agg(t.k) as tag_k, array_agg(t.v) as tag_v "
      "FROM current_nodes n "
        "JOIN tmp_nodes tn ON n.id=tn.id "
        "LEFT JOIN current_node_tags t ON n.id=t.node_id GROUP BY n.id");
  m_connection.prepare("extract_ways",
    "SELECT w.id, w.visible, w.version, w.changeset_id, "
        "to_char(w.timestamp,'YYYY-MM-DD\"T\"HH24:MI:SS\"Z\"') AS timestamp, "
        "t.keys as tag_k, t.values as tag_v, wn.node_ids as node_ids "
      "FROM current_ways w JOIN tmp_ways tw ON w.id=tw.id "
        "LEFT JOIN LATERAL "
          "(SELECT array_agg(k) AS keys, array_agg(v) AS values "
          "FROM current_way_tags WHERE w.id=way_id ) t ON true "
        "LEFT JOIN LATERAL "
          "(SELECT array_agg(node_id) AS node_ids from "
            "(SELECT * FROM current_way_nodes WHERE w.id=way_id ) x "
          ") wn ON true ");
  m_connection.prepare("extract_relations",
     "SELECT r.id, r.visible, r.version, r.changeset_id, "
        "to_char(r.timestamp,'YYYY-MM-DD\"T\"HH24:MI:SS\"Z\"') AS timestamp, "
        "t.keys as tag_k, t.values as tag_v, rm.types as member_types, "
        "rm.ids as member_ids, rm.roles as member_roles "
      "FROM current_relations r JOIN tmp_relations tr ON tr.id=r.id "
        "LEFT JOIN LATERAL "
          "(SELECT array_agg(k) AS keys, array_agg(v) AS values "
          "FROM current_relation_tags WHERE r.id=relation_id ) t ON true "
        "LEFT JOIN LATERAL "
          "(SELECT array_agg(member_type) AS types, array_agg(member_id) AS ids, "
          "array_agg(member_role) AS roles FROM "
            "( SELECT * FROM current_relation_members WHERE r.id=relation_id "
            "ORDER BY sequence_id) x"
          ")rm ON true");
  m_connection.prepare("extract_changesets",
     "SELECT c.id, "
       "to_char(c.created_at,'YYYY-MM-DD\"T\"HH24:MI:SS\"Z\"') AS created_at, "
       "to_char(c.closed_at, 'YYYY-MM-DD\"T\"HH24:MI:SS\"Z\"') AS closed_at, "
       "c.min_lat, c.max_lat, c.min_lon, c.max_lon, c.num_changes, t.keys as tag_k, "
       "t.values as tag_v, cc.author_id as comment_author_id, "
       "cc.display_name as comment_display_name, "
       "cc.body as comment_body, cc.created_at as comment_created_at "
     "FROM changesets c JOIN tmp_changesets tc ON tc.id=c.id "
      "LEFT JOIN LATERAL "
          "(SELECT array_agg(k) AS keys, array_agg(v) AS values "
          "FROM changeset_tags WHERE c.id=changeset_id ) t ON true "
      "LEFT JOIN LATERAL "
        "(SELECT array_agg(author_id) as author_id, array_agg(display_name) "
        "as display_name, array_agg(body) as body, "
        "array_agg(created_at) as created_at FROM "
          "(SELECT cc.author_id, u.display_name, cc.body, "
          "to_char(cc.created_at,'YYYY-MM-DD\"T\"HH24:MI:SS\"Z\"') AS created_at "
          "FROM changeset_comments cc JOIN users u ON cc.author_id = u.id "
          "where cc.changeset_id=c.id AND cc.visible ORDER BY cc.created_at) x "
        ")cc ON true");

  // selecting a set of nodes as a list
  m_connection.prepare("add_nodes_list",
    "INSERT INTO tmp_nodes "
      "SELECT n.id AS id "
        "FROM current_nodes n "
          "LEFT JOIN tmp_nodes tn ON n.id = tn.id "
        "WHERE n.id = ANY($1) "
          "AND tn.id IS NULL")
    PREPARE_ARGS(("bigint[]"));
  m_connection.prepare("add_ways_list",
    "INSERT INTO tmp_ways "
      "SELECT w.id AS id "
        "FROM current_ways w "
          "LEFT JOIN tmp_ways tw ON w.id = tw.id "
        "WHERE w.id = ANY($1) "
          "AND tw.id IS NULL")
    PREPARE_ARGS(("bigint[]"));
  m_connection.prepare("add_relations_list",
    "INSERT INTO tmp_relations "
      "SELECT r.id AS id "
        "FROM current_relations r "
          "LEFT JOIN tmp_relations tr ON r.id = tr.id "
        "WHERE r.id = ANY($1) "
          "AND tr.id IS NULL")
    PREPARE_ARGS(("bigint[]"));
  m_connection.prepare("add_changesets_list",
    "INSERT INTO tmp_changesets "
      "SELECT c.id from changesets c "
        "WHERE c.id = ANY($1)")
    PREPARE_ARGS(("bigint[]"));

  // queries for filling elements which are used as members in relations
  m_connection.prepare("nodes_from_relations",
    "INSERT INTO tmp_nodes "
      "SELECT DISTINCT rm.member_id AS id "
        "FROM tmp_relations tr "
          "JOIN current_relation_members rm ON rm.relation_id = tr.id "
          "LEFT JOIN tmp_nodes tn ON rm.member_id = tn.id "
        "WHERE rm.member_type='Node' "
          "AND tn.id IS NULL");
  m_connection.prepare("ways_from_relations",
    "INSERT INTO tmp_ways "
      "SELECT DISTINCT rm.member_id AS id "
        "FROM tmp_relations tr "
          "JOIN current_relation_members rm ON rm.relation_id = tr.id "
          "LEFT JOIN tmp_ways tw ON rm.member_id = tw.id "
        "WHERE rm.member_type='Way' "
          "AND tw.id IS NULL");
  m_connection.prepare("relation_members_of_relations",
    "INSERT INTO tmp_relations "
      "SELECT DISTINCT rm.member_id AS id "
        "FROM tmp_relations tr "
          "JOIN current_relation_members rm ON rm.relation_id = tr.id "
          "LEFT JOIN tmp_relations xr ON rm.member_id = xr.id "
        "WHERE rm.member_type='Relation' "
          "AND xr.id IS NULL");

  // select ways which use nodes already in the working set
  m_connection.prepare("ways_from_nodes",
    "INSERT INTO tmp_ways "
      "SELECT DISTINCT wn.way_id AS id "
        "FROM current_way_nodes wn "
          "JOIN tmp_nodes tn ON wn.node_id = tn.id "
          "LEFT JOIN tmp_ways tw ON wn.way_id = tw.id "
        "WHERE tw.id IS NULL");
  // select nodes used by ways already in the working set
  m_connection.prepare("nodes_from_way_nodes",
    "INSERT INTO tmp_nodes "
      "SELECT DISTINCT wn.node_id AS id "
        "FROM tmp_ways tw "
          "JOIN current_way_nodes wn ON tw.id = wn.way_id "
          "LEFT JOIN tmp_nodes tn ON wn.node_id = tn.id "
        "WHERE tn.id IS NULL");

  // selecting relations which have members which are already in
  // the working set.
  m_connection.prepare("relations_from_nodes",
    "INSERT INTO tmp_relations "
      "SELECT DISTINCT rm.relation_id "
        "FROM tmp_nodes tn "
          "JOIN current_relation_members rm "
            "ON (tn.id = rm.member_id AND rm.member_type='Node') "
          "LEFT JOIN tmp_relations tr ON rm.relation_id = tr.id "
        "WHERE tr.id IS NULL");
  m_connection.prepare("relations_from_ways",
    "INSERT INTO tmp_relations "
      "SELECT DISTINCT rm.relation_id AS id "
        "FROM tmp_ways tw "
          "JOIN current_relation_members rm "
            "ON (tw.id = rm.member_id AND rm.member_type='Way') "
          "LEFT JOIN tmp_relations tr ON rm.relation_id = tr.id "
        "WHERE tr.id IS NULL");
  m_connection.prepare("relations_from_relations",
    "INSERT INTO tmp_relations "
      "SELECT DISTINCT rm.relation_id "
        "FROM tmp_relations tr "
          "JOIN current_relation_members rm "
            "ON (tr.id = rm.member_id AND rm.member_type='Relation') "
          "LEFT JOIN tmp_relations xr ON rm.relation_id = xr.id "
        "WHERE xr.id IS NULL");

  // select a historic (id, version) edition of a node
  m_connection.prepare("add_historic_node",
    "INSERT INTO tmp_historic_nodes "
       "SELECT node_id, version "
         "FROM nodes "
         "WHERE "
           "node_id = $1 AND version = $2 AND"
           "(redaction_id IS NULL OR $3 = TRUE)")
    PREPARE_ARGS(("bigint")("bigint")("boolean"));

  m_connection.prepare("drop_current_node_versions_from_historic",
    "WITH cv AS ("
      "SELECT n.id, n.version "
        "FROM current_nodes n "
        "JOIN tmp_nodes tn ON n.id = tn.id) "
    "DELETE FROM tmp_historic_nodes thn USING cv "
      "WHERE thn.node_id = cv.id AND thn.version = cv.version");

  m_connection.prepare("extract_historic_nodes",
    "SELECT n.node_id AS id, n.latitude, n.longitude, n.visible, "
        "to_char(n.timestamp,'YYYY-MM-DD\"T\"HH24:MI:SS\"Z\"') AS timestamp, "
        "n.changeset_id, n.version "
      "FROM nodes n "
        "JOIN tmp_historic_nodes tn "
        "ON n.node_id = tn.node_id AND n.version = tn.version");
  m_connection.prepare("extract_historic_node_tags",
    "SELECT k, v FROM node_tags WHERE node_id=$1 AND version=$2")
    PREPARE_ARGS(("bigint")("bigint"));

  m_connection.prepare("drop_current_way_versions_from_historic",
    "WITH cv AS ("
      "SELECT w.id, w.version "
        "FROM current_ways w "
        "JOIN tmp_ways tw ON w.id = tw.id) "
    "DELETE FROM tmp_historic_ways thw USING cv "
      "WHERE thw.way_id = cv.id AND thw.version = cv.version");

  // select a historic (id, version) edition of a way
  m_connection.prepare("add_historic_way",
    "INSERT INTO tmp_historic_ways "
       "SELECT way_id, version "
         "FROM ways "
         "WHERE "
           "way_id = $1 AND version = $2 AND"
           "(redaction_id IS NULL OR $3 = TRUE)")
    PREPARE_ARGS(("bigint")("bigint")("boolean"));

  m_connection.prepare("extract_historic_ways",
    "SELECT w.way_id AS id, w.visible, "
        "to_char(w.timestamp,'YYYY-MM-DD\"T\"HH24:MI:SS\"Z\"') AS timestamp, "
        "w.changeset_id, w.version "
      "FROM ways w "
        "JOIN tmp_historic_ways tw "
        "ON w.way_id = tw.way_id AND w.version = tw.version");
  m_connection.prepare("extract_historic_way_tags",
    "SELECT k, v FROM way_tags WHERE way_id=$1 AND version=$2")
    PREPARE_ARGS(("bigint")("bigint"));

  m_connection.prepare("extract_historic_way_nds",
    "SELECT node_id "
      "FROM way_nodes "
      "WHERE way_id=$1 AND version=$2"
      "ORDER BY sequence_id ASC")
    PREPARE_ARGS(("bigint")("bigint"));

  m_connection.prepare("drop_current_relation_versions_from_historic",
    "WITH cv AS ("
      "SELECT r.id, r.version "
        "FROM current_relations r "
        "JOIN tmp_relations tr ON r.id = tr.id) "
    "DELETE FROM tmp_historic_relations thr USING cv "
      "WHERE thr.relation_id = cv.id AND thr.version = cv.version");

  // select a historic (id, version) edition of a relation
  m_connection.prepare("add_historic_relation",
    "INSERT INTO tmp_historic_relations "
       "SELECT relation_id, version "
         "FROM relations "
         "WHERE "
           "relation_id = $1 AND version = $2 AND"
           "(redaction_id IS NULL OR $3 = TRUE)")
    PREPARE_ARGS(("bigint")("bigint")("boolean"));

  m_connection.prepare("extract_historic_relations",
    "SELECT r.relation_id AS id, r.visible, "
        "to_char(r.timestamp,'YYYY-MM-DD\"T\"HH24:MI:SS\"Z\"') AS timestamp, "
        "r.changeset_id, r.version "
      "FROM relations r "
        "JOIN tmp_historic_relations tr "
        "ON r.relation_id = tr.relation_id AND r.version = tr.version");
  m_connection.prepare("extract_historic_relation_tags",
    "SELECT k, v FROM relation_tags WHERE relation_id=$1 AND version=$2")
    PREPARE_ARGS(("bigint")("bigint"));
  m_connection.prepare("extract_historic_relation_members",
    "SELECT member_type, member_id, member_role "
      "FROM relation_members "
      "WHERE relation_id=$1 AND version=$2 "
      "ORDER BY sequence_id ASC")
    PREPARE_ARGS(("bigint")("bigint"));

  m_connection.prepare("add_all_versions_of_node",
    "INSERT INTO tmp_historic_nodes "
      "SELECT n.node_id, n.version "
      "FROM nodes n "
      "LEFT JOIN tmp_historic_nodes t "
      "ON t.node_id = n.node_id AND t.version = n.version "
      "WHERE n.node_id = $1 AND t.node_id IS NULL AND "
            "(n.redaction_id IS NULL OR $2 = TRUE)")
    PREPARE_ARGS(("bigint")("boolean"));
  m_connection.prepare("add_all_versions_of_way",
    "INSERT INTO tmp_historic_ways "
      "SELECT w.way_id, w.version "
      "FROM ways w "
      "LEFT JOIN tmp_historic_ways t "
      "ON t.way_id = w.way_id AND t.version = w.version "
      "WHERE w.way_id = $1 AND t.way_id IS NULL AND "
            "(w.redaction_id IS NULL OR $2 = TRUE)")
    PREPARE_ARGS(("bigint")("boolean"));
  m_connection.prepare("add_all_versions_of_relation",
    "INSERT INTO tmp_historic_relations "
      "SELECT r.relation_id, r.version "
      "FROM relations r "
      "LEFT JOIN tmp_historic_relations t "
      "ON t.relation_id = r.relation_id AND t.version = r.version "
      "WHERE r.relation_id = $1 AND t.relation_id IS NULL AND "
            "(r.redaction_id IS NULL OR $2 = TRUE)")
    PREPARE_ARGS(("bigint")("boolean"));

  // clang-format on
}

writeable_pgsql_selection::factory::~factory() {}

boost::shared_ptr<data_selection>
writeable_pgsql_selection::factory::make_selection() {
  return boost::make_shared<writeable_pgsql_selection>(boost::ref(m_connection),
                                                       boost::ref(m_cache));
}<|MERGE_RESOLUTION|>--- conflicted
+++ resolved
@@ -188,119 +188,7 @@
   }
 }
 
-<<<<<<< HEAD
-struct node_from_db {
-  element_info elem;
-  double lon, lat;
-  tags_t tags;
-
-  inline void format(output_formatter &f) {
-    f.write_node(elem, lon, lat, tags);
-  }
-
-  static std::string current_tags() { return "extract_node_tags"; }
-  static std::string historic_tags() { return "extract_historic_node_tags"; }
-};
-
-struct way_from_db {
-  element_info elem;
-  nodes_t nodes;
-  tags_t tags;
-
-  inline void format(output_formatter &f) {
-    f.write_way(elem, nodes, tags);
-  }
-
-  static std::string current_tags() { return "extract_way_tags"; }
-  static std::string historic_tags() { return "extract_historic_way_tags"; }
-};
-
-struct rel_from_db {
-  element_info elem;
-  members_t members;
-  tags_t tags;
-
-  inline void format(output_formatter &f) {
-    f.write_relation(elem, members, tags);
-  }
-
-  static std::string current_tags() { return "extract_relation_tags"; }
-  static std::string historic_tags() { return "extract_historic_relation_tags"; }
-};
-
-template <typename T>
-void extract_extra(const pqxx::result::tuple &r, T& t, pqxx::work &w, bool historic);
-
-template <>
-void extract_extra<node_from_db>(const pqxx::result::tuple &r, node_from_db &n,
-                                 pqxx::work &w, bool historic) {
-  n.lon = double(r["longitude"].as<int64_t>()) / (SCALE);
-  n.lat = double(r["latitude"].as<int64_t>()) / (SCALE);
-}
-
-template <>
-void extract_extra<way_from_db>(const pqxx::result::tuple &r, way_from_db &way,
-                                 pqxx::work &w, bool historic) {
-  if (historic) {
-    extract_nodes(w.prepared("extract_historic_way_nds")(way.elem.id)(way.elem.version).exec(), way.nodes);
-  } else {
-    extract_nodes(w.prepared("extract_way_nds")(way.elem.id).exec(), way.nodes);
-  }
-}
-
-template <>
-void extract_extra<rel_from_db>(const pqxx::result::tuple &r, rel_from_db &rel,
-                                pqxx::work &w, bool historic) {
-  if (historic) {
-    extract_members(w.prepared("extract_historic_relation_members")(rel.elem.id)(rel.elem.version).exec(), rel.members);
-  } else {
-    extract_members(w.prepared("extract_relation_members")(rel.elem.id).exec(), rel.members);
-  }
-}
-
-template <typename T>
-struct unpack_elems {
-  typedef cache<osm_changeset_id_t, changeset> changeset_cache;
-  changeset_cache &m_cc;
-  pqxx::work &m_w;
-  bool m_historic;
-
-  unpack_elems(changeset_cache &cc, pqxx::work &w, bool historic)
-    : m_cc(cc), m_w(w), m_historic(historic) {}
-
-  T operator()(const pqxx::result::tuple &r) const {
-    T t;
-    extract_elem(r, t.elem, m_cc);
-    extract_extra<T>(r, t, m_w, m_historic);
-    if (m_historic) {
-      extract_tags(m_w.prepared(T::historic_tags())(t.elem.id)(t.elem.version).exec(), t.tags);
-    } else {
-      extract_tags(m_w.prepared(T::current_tags())(t.elem.id).exec(), t.tags);
-    }
-    return t;
-  }
-};
-
-template <typename T>
-void unpack_format(pqxx::work &w, cache<osm_changeset_id_t, changeset> &cc,
-                   const std::string &statement, bool historic,
-                   output_formatter &formatter) {
-  typedef unpack_elems<T> unpacker;
-  typedef boost::transform_iterator<unpacker, pqxx::result::const_iterator> iterator;
-
-  pqxx::result res = w.prepared(statement).exec();
-
-  unpacker func(cc, w, historic);
-  const iterator end(res.end(), func);
-  for (iterator itr(res.begin(), func); itr != end; ++itr) {
-    itr->format(formatter);
-  }
-}
-
-void extract_comments(const pqxx::result &res, comments_t &comments) {
-=======
 void extract_comments(const pqxx::result::tuple &row, comments_t &comments) {
->>>>>>> 4b677ff7
   changeset_comment_info comment;
   comments.clear();
   std::vector<std::string> author_id = psql_array_to_vector(row["comment_author_id"].c_str());
@@ -317,6 +205,66 @@
     comment.body = body[i];
     comment.created_at = created_at[i];
     comments.push_back(comment);
+  }
+}
+
+struct node {
+  struct extra_info {
+    double lon, lat;
+    inline void extract(const pqxx::tuple &row) {
+      lon = double(row["longitude"].as<int64_t>()) / (SCALE);
+      lat = double(row["latitude"].as<int64_t>()) / (SCALE);
+    }
+  };
+  static inline void write(
+    output_formatter &formatter, const element_info &elem,
+    const extra_info &extra, const tags_t &tags) {
+    formatter.write_node(elem, extra.lon, extra.lat, tags);
+  }
+};
+
+struct way {
+  struct extra_info {
+    nodes_t nodes;
+    inline void extract(const pqxx::tuple &row) {
+      extract_nodes(row, nodes);
+    }
+  };
+  static inline void write(
+    output_formatter &formatter, const element_info &elem,
+    const extra_info &extra, const tags_t &tags) {
+    formatter.write_way(elem, extra.nodes, tags);
+  }
+};
+
+struct relation {
+  struct extra_info {
+    members_t members;
+    inline void extract(const pqxx::tuple &row) {
+      extract_members(row, members);
+    }
+  };
+  static inline void write(
+    output_formatter &formatter, const element_info &elem,
+    const extra_info &extra, const tags_t &tags) {
+    formatter.write_relation(elem, extra.members, tags);
+  }
+};
+
+template <typename T>
+void extract(
+  const pqxx::result &rows, output_formatter &formatter,
+  cache<osm_changeset_id_t, changeset> &cc) {
+
+  element_info elem;
+  typename T::extra_info extra;
+  tags_t tags;
+
+  for (const auto &row : rows) {
+    extract_elem(row, elem, cc);
+    extra.extract(row);
+    extract_tags(row, tags);
+    T::write(formatter, elem, extra, tags);
   }
 }
 
@@ -349,27 +297,15 @@
   // we don't need to do anything else.
   logger::message("Fetching nodes");
 
-<<<<<<< HEAD
   if (!m_tables_empty) {
-    unpack_format<node_from_db>(w, cc, "extract_nodes", false, formatter);
+    extract<node>(w.prepared("extract_nodes").exec(), formatter, cc);
   }
 
   if (!m_historic_tables_empty) {
     if (!m_tables_empty) {
       w.prepared("drop_current_node_versions_from_historic").exec();
     }
-
-    unpack_format<node_from_db>(w, cc, "extract_historic_nodes", true, formatter);
-=======
-  pqxx::result nodes = w.prepared("extract_nodes").exec();
-  for (pqxx::result::const_iterator itr = nodes.begin(); itr != nodes.end();
-       ++itr) {
-    extract_elem(*itr, elem, cc);
-    lon = double((*itr)["longitude"].as<int64_t>()) / (SCALE);
-    lat = double((*itr)["latitude"].as<int64_t>()) / (SCALE);
-    extract_tags(*itr, tags);
-    formatter.write_node(elem, lon, lat, tags);
->>>>>>> 4b677ff7
+    extract<node>(w.prepared("extract_historic_nodes").exec(), formatter, cc);
   }
 }
 
@@ -379,53 +315,30 @@
   // entire result set can be streamed from a single query.
   logger::message("Fetching ways");
 
-<<<<<<< HEAD
   if (!m_tables_empty) {
-    unpack_format<way_from_db>(w, cc, "extract_ways", false, formatter);
+    extract<way>(w.prepared("extract_ways").exec(), formatter, cc);
   }
 
   if (!m_historic_tables_empty) {
     if (!m_tables_empty) {
       w.prepared("drop_current_way_versions_from_historic").exec();
     }
-
-    unpack_format<way_from_db>(w, cc, "extract_historic_ways", true, formatter);
-=======
-  pqxx::result ways = w.prepared("extract_ways").exec();
-  for (pqxx::result::const_iterator itr = ways.begin(); itr != ways.end();
-       ++itr) {
-    extract_elem(*itr, elem, cc);
-    extract_nodes(*itr, nodes);
-    extract_tags(*itr, tags);
-    formatter.write_way(elem, nodes, tags);
->>>>>>> 4b677ff7
+    extract<way>(w.prepared("extract_historic_ways").exec(), formatter, cc);
   }
 }
 
 void writeable_pgsql_selection::write_relations(output_formatter &formatter) {
   // grab the relations, relation members and tags
   logger::message("Fetching relations");
-
-<<<<<<< HEAD
   if (!m_tables_empty) {
-    unpack_format<rel_from_db>(w, cc, "extract_relations", false, formatter);
+    extract<relation>(w.prepared("extract_relations").exec(), formatter, cc);
   }
 
   if (!m_historic_tables_empty) {
     if (!m_tables_empty) {
       w.prepared("drop_current_relation_versions_from_historic").exec();
     }
-
-    unpack_format<rel_from_db>(w, cc, "extract_historic_relations", true, formatter);
-=======
-  pqxx::result relations = w.prepared("extract_relations").exec();
-  for (pqxx::result::const_iterator itr = relations.begin();
-       itr != relations.end(); ++itr) {
-    extract_elem(*itr, elem, cc);
-    extract_members(*itr, members);
-    extract_tags(*itr, tags);
-    formatter.write_relation(elem, members, tags);
->>>>>>> 4b677ff7
+    extract<relation>(w.prepared("extract_historic_relations").exec(), formatter, cc);
   }
 }
 
@@ -925,10 +838,13 @@
   m_connection.prepare("extract_historic_nodes",
     "SELECT n.node_id AS id, n.latitude, n.longitude, n.visible, "
         "to_char(n.timestamp,'YYYY-MM-DD\"T\"HH24:MI:SS\"Z\"') AS timestamp, "
-        "n.changeset_id, n.version "
+        "n.changeset_id, n.version, array_agg(t.k) as tag_k, array_agg(t.v) as tag_v "
       "FROM nodes n "
         "JOIN tmp_historic_nodes tn "
-        "ON n.node_id = tn.node_id AND n.version = tn.version");
+          "ON n.node_id = tn.node_id AND n.version = tn.version "
+        "LEFT JOIN node_tags t "
+          "ON n.node_id = t.node_id AND n.version = t.version "
+      "GROUP BY n.node_id, n.version");
   m_connection.prepare("extract_historic_node_tags",
     "SELECT k, v FROM node_tags WHERE node_id=$1 AND version=$2")
     PREPARE_ARGS(("bigint")("bigint"));
@@ -952,12 +868,20 @@
     PREPARE_ARGS(("bigint")("bigint")("boolean"));
 
   m_connection.prepare("extract_historic_ways",
-    "SELECT w.way_id AS id, w.visible, "
+    "SELECT w.way_id AS id, w.visible, w.version, w.changeset_id, "
         "to_char(w.timestamp,'YYYY-MM-DD\"T\"HH24:MI:SS\"Z\"') AS timestamp, "
-        "w.changeset_id, w.version "
+        "t.keys as tag_k, t.values as tag_v, wn.node_ids as node_ids "
       "FROM ways w "
         "JOIN tmp_historic_ways tw "
-        "ON w.way_id = tw.way_id AND w.version = tw.version");
+          "ON w.way_id = tw.way_id AND w.version = tw.version "
+        "LEFT JOIN LATERAL "
+          "(SELECT array_agg(k) AS keys, array_agg(v) AS values "
+          "FROM way_tags WHERE w.way_id = way_id ) t ON true "
+        "LEFT JOIN LATERAL "
+          "(SELECT array_agg(node_id) AS node_ids from "
+            "(SELECT * FROM way_nodes "
+              "WHERE w.way_id = way_id AND w.version = version) x "
+          ") wn ON true ");
   m_connection.prepare("extract_historic_way_tags",
     "SELECT k, v FROM way_tags WHERE way_id=$1 AND version=$2")
     PREPARE_ARGS(("bigint")("bigint"));
@@ -988,12 +912,26 @@
     PREPARE_ARGS(("bigint")("bigint")("boolean"));
 
   m_connection.prepare("extract_historic_relations",
-    "SELECT r.relation_id AS id, r.visible, "
+     "SELECT r.relation_id AS id, r.visible, r.version, r.changeset_id, "
         "to_char(r.timestamp,'YYYY-MM-DD\"T\"HH24:MI:SS\"Z\"') AS timestamp, "
-        "r.changeset_id, r.version "
+        "t.keys as tag_k, t.values as tag_v, rm.types as member_types, "
+        "rm.ids as member_ids, rm.roles as member_roles "
       "FROM relations r "
         "JOIN tmp_historic_relations tr "
-        "ON r.relation_id = tr.relation_id AND r.version = tr.version");
+          "ON tr.relation_id = r.relation_id AND tr.version = r.version "
+        "LEFT JOIN LATERAL "
+          "(SELECT array_agg(k) AS keys, array_agg(v) AS values "
+           "FROM relation_tags "
+            "WHERE r.relation_id = relation_id AND r.version = version "
+          ") t ON true "
+        "LEFT JOIN LATERAL "
+          "(SELECT array_agg(member_type) AS types, array_agg(member_id) AS ids, "
+           "array_agg(member_role) AS roles "
+           "FROM "
+            "(SELECT * FROM relation_members "
+              "WHERE r.relation_id = relation_id AND r.version = version "
+            "ORDER BY sequence_id) x"
+          ") rm ON true");
   m_connection.prepare("extract_historic_relation_tags",
     "SELECT k, v FROM relation_tags WHERE relation_id=$1 AND version=$2")
     PREPARE_ARGS(("bigint")("bigint"));
