#############
# cgimap_core
#############
add_library(cgimap_core)

target_include_directories(cgimap_core PUBLIC
    ../include)

target_sources(cgimap_core PRIVATE
    backend.cpp
    backend.cpp
    bbox.cpp
    brotli.cpp
    choose_formatter.cpp
    handler.cpp
    http.cpp
    logger.cpp
    mime_types.cpp
    oauth2.cpp
    options.cpp
    osm_responder.cpp
    osm_current_responder.cpp
    osm_diffresult_responder.cpp
    osmchange_responder.cpp
    output_formatter.cpp
    process_request.cpp
    rate_limiter.cpp
    request.cpp
    request_helpers.cpp
    router.cpp
    routes.cpp
    text_formatter.cpp
    text_responder.cpp
    text_writer.cpp
    time.cpp
    xml_formatter.cpp
    xml_writer.cpp
    zlib.cpp

    api06/changeset_close_handler.cpp
    api06/changeset_create_handler.cpp
    api06/changeset_download_handler.cpp
    api06/changeset_handler.cpp
    api06/changeset_update_handler.cpp
    api06/changeset_upload_handler.cpp
    api06/handler_utils.cpp
    api06/map_handler.cpp
    api06/node_handler.cpp
    api06/node_history_handler.cpp
    api06/node_relations_handler.cpp
    api06/nodes_handler.cpp
    api06/node_version_handler.cpp
    api06/node_ways_handler.cpp
    api06/relation_full_handler.cpp
    api06/relation_handler.cpp
    api06/relation_history_handler.cpp
    api06/relation_relations_handler.cpp
    api06/relations_handler.cpp
    api06/relation_version_handler.cpp
    api06/way_full_handler.cpp
    api06/way_handler.cpp
    api06/way_history_handler.cpp
    api06/way_relations_handler.cpp
    api06/ways_handler.cpp
    api06/way_version_handler.cpp
    api06/changeset_upload/osmchange_handler.cpp
    api06/changeset_upload/osmchange_tracking.cpp

    $<$<BOOL:${ENABLE_YAJL}>:json_formatter.cpp>
    $<$<BOOL:${ENABLE_YAJL}>:json_writer.cpp>
)

target_link_libraries(cgimap_core
    cgimap_common_compiler_options
    libxml++
    ZLIB::ZLIB
    CryptoPP::CryptoPP
    Libmemcached::Libmemcached
<<<<<<< HEAD
=======
    Argon2::Argon2
    $<$<BOOL:${ENABLE_BROTLI}>:Brotli::common>
    $<$<BOOL:${ENABLE_BROTLI}>:Brotli::encoder>
    $<$<BOOL:${ENABLE_BROTLI}>:Brotli::decoder>
>>>>>>> 649370dd
    $<$<BOOL:${ENABLE_YAJL}>:YAJL::YAJL>
    PQXX::PQXX)

#############
# cgimap_fcgi
#############
add_library(cgimap_fcgi)

target_include_directories(cgimap_fcgi PUBLIC
    ../include)

target_sources(cgimap_fcgi PRIVATE
    fcgi_request.cpp)

target_link_libraries(cgimap_fcgi
    cgimap_common_compiler_options
    Fcgi::Fcgi)



add_subdirectory(backend/apidb)
<|MERGE_RESOLUTION|>--- conflicted
+++ resolved
@@ -76,13 +76,9 @@
     ZLIB::ZLIB
     CryptoPP::CryptoPP
     Libmemcached::Libmemcached
-<<<<<<< HEAD
-=======
-    Argon2::Argon2
     $<$<BOOL:${ENABLE_BROTLI}>:Brotli::common>
     $<$<BOOL:${ENABLE_BROTLI}>:Brotli::encoder>
     $<$<BOOL:${ENABLE_BROTLI}>:Brotli::decoder>
->>>>>>> 649370dd
     $<$<BOOL:${ENABLE_YAJL}>:YAJL::YAJL>
     PQXX::PQXX)
 
