--- conflicted
+++ resolved
@@ -74,15 +74,11 @@
 
 void
 respond_error(const http::exception &e, FCGX_Request &r) {
-<<<<<<< HEAD
-
   logger::message(format("Returning with http error %1% with reason %2%") % e.code() %e.what());
 
-=======
   const char *error_format = FCGX_GetParam("HTTP_X_ERROR_FORMAT", r.envp);
->>>>>>> 4c0e87d2
+
   ostringstream ostr;
-
   if (error_format && al::iequals(error_format, "xml")) {
     ostr << "Status: 200 OK\r\n"
          << "Content-Type: text/xml; charset=utf-8\r\n"
@@ -288,11 +284,7 @@
 	// request start logging
 	string request_name = handler->log_name();
 	pt::ptime start_time(pt::second_clock::local_time());
-<<<<<<< HEAD
-	logger::message(format("Started request for %1%") % request_name);
-=======
-	logger::message(format("Started request for %1%,%2%,%3%,%4% from %5%") % bounds.minlon % bounds.minlat % bounds.maxlon % bounds.maxlat % ip);
->>>>>>> 4c0e87d2
+	logger::message(format("Started request for %1% from %2%") % request_name % ip);
 
 	// separate transaction for the request
 	pqxx::work x(*con);
@@ -344,11 +336,7 @@
 
         // log the completion time
 	pt::ptime end_time(pt::second_clock::local_time());
-<<<<<<< HEAD
-	logger::message(format("Completed request for %1% in %2% returning %3% bytes") % request_name % (end_time - start_time) % out->written());
-=======
-	logger::message(format("Completed request for %1%,%2%,%3%,%4% from %5% in %6% returning %7% bytes") % bounds.minlon % bounds.minlat % bounds.maxlon % bounds.maxlat % ip % (end_time - start_time) % out->written());
->>>>>>> 4c0e87d2
+	logger::message(format("Completed request for %1% from %2% in %3% returning %4% bytes") % request_name % ip % (end_time - start_time) % out->written());
 
         // update the rate limiter
         limiter.update(ip, out->written());
